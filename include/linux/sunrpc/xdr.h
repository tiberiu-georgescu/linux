--- conflicted
+++ resolved
@@ -254,8 +254,6 @@
 extern int xdr_process_buf(struct xdr_buf *buf, unsigned int offset, unsigned int len, int (*actor)(struct scatterlist *, void *), void *data);
 extern uint64_t xdr_align_data(struct xdr_stream *, uint64_t, uint32_t);
 extern uint64_t xdr_expand_hole(struct xdr_stream *, uint64_t, uint64_t);
-<<<<<<< HEAD
-=======
 extern bool xdr_stream_subsegment(struct xdr_stream *xdr, struct xdr_buf *subbuf,
 				  unsigned int len);
 
@@ -301,7 +299,6 @@
 {
 	xdr_set_scratch_buffer(xdr, NULL, 0);
 }
->>>>>>> 356006a6
 
 /**
  * xdr_stream_remaining - Return the number of bytes remaining in the stream

--- conflicted
+++ resolved
@@ -362,16 +362,8 @@
 		trate->rates.ht_rates.rs_nrates = j;
 
 		caps = WLAN_RC_HT_FLAG;
-<<<<<<< HEAD
-		if (priv->ah->caps.tx_chainmask != 1 &&
-		    ath9k_hw_getcapability(priv->ah, ATH9K_CAP_DS, 0, NULL)) {
-			if (sta->ht_cap.mcs.rx_mask[1])
-				caps |= WLAN_RC_DS_FLAG;
-		}
-=======
 		if (sta->ht_cap.mcs.rx_mask[1])
 			caps |= WLAN_RC_DS_FLAG;
->>>>>>> abf52f86
 		if (sta->ht_cap.cap & IEEE80211_HT_CAP_SUP_WIDTH_20_40)
 			caps |= WLAN_RC_40_FLAG;
 		if (conf_is_ht40(&priv->hw->conf) &&
@@ -386,7 +378,6 @@
 	trate->isnew = 1;
 	trate->capflags = cpu_to_be32(caps);
 }
-<<<<<<< HEAD
 
 static int ath9k_htc_send_rate_cmd(struct ath9k_htc_priv *priv,
 				    struct ath9k_htc_target_rate *trate)
@@ -395,16 +386,6 @@
 	int ret;
 	u8 cmd_rsp;
 
-=======
-
-static int ath9k_htc_send_rate_cmd(struct ath9k_htc_priv *priv,
-				    struct ath9k_htc_target_rate *trate)
-{
-	struct ath_common *common = ath9k_hw_common(priv->ah);
-	int ret;
-	u8 cmd_rsp;
-
->>>>>>> abf52f86
 	WMI_CMD_BUF(WMI_RC_RATE_UPDATE_CMDID, trate);
 	if (ret) {
 		ath_print(common, ATH_DBG_FATAL,
@@ -1506,7 +1487,6 @@
 
 	return ret;
 }
-<<<<<<< HEAD
 
 static int ath9k_htc_sta_remove(struct ieee80211_hw *hw,
 				struct ieee80211_vif *vif,
@@ -1515,16 +1495,6 @@
 	struct ath9k_htc_priv *priv = hw->priv;
 	int ret;
 
-=======
-
-static int ath9k_htc_sta_remove(struct ieee80211_hw *hw,
-				struct ieee80211_vif *vif,
-				struct ieee80211_sta *sta)
-{
-	struct ath9k_htc_priv *priv = hw->priv;
-	int ret;
-
->>>>>>> abf52f86
 	mutex_lock(&priv->mutex);
 	ath9k_htc_ps_wakeup(priv);
 	ret = ath9k_htc_remove_station(priv, vif, sta);
@@ -1570,11 +1540,7 @@
 	}
 
 	if ((priv->ah->opmode == NL80211_IFTYPE_ADHOC) &&
-<<<<<<< HEAD
-	    (qnum == priv->hwq_map[ATH9K_WME_AC_BE]))
-=======
 	    (qnum == priv->hwq_map[WME_AC_BE]))
->>>>>>> abf52f86
 		    ath9k_htc_beaconq_config(priv);
 out:
 	ath9k_htc_ps_restore(priv);

// SPDX-License-Identifier: BSD-3-Clause-Clear
/*
 * Copyright (c) 2018-2019 The Linux Foundation. All rights reserved.
 */

#include <linux/module.h>
#include <linux/platform_device.h>
#include <linux/of_device.h>
#include <linux/of.h>
#include <linux/dma-mapping.h>
#include "ahb.h"
#include "debug.h"
#include "hif.h"
#include <linux/remoteproc.h>

static const struct of_device_id ath11k_ahb_of_match[] = {
	/* TODO: Should we change the compatible string to something similar
	 * to one that ath10k uses?
	 */
	{ .compatible = "qcom,ipq8074-wifi",
	  .data = (void *)ATH11K_HW_IPQ8074,
	},
	{ .compatible = "qcom,ipq6018-wifi",
	  .data = (void *)ATH11K_HW_IPQ6018_HW10,
	},
	{ }
};

MODULE_DEVICE_TABLE(of, ath11k_ahb_of_match);

static const struct ath11k_bus_params ath11k_ahb_bus_params = {
	.mhi_support = false,
	.m3_fw_support = false,
	.fixed_bdf_addr = true,
	.fixed_mem_region = true,
};

#define ATH11K_IRQ_CE0_OFFSET 4

static const char *irq_name[ATH11K_IRQ_NUM_MAX] = {
	"misc-pulse1",
	"misc-latch",
	"sw-exception",
	"watchdog",
	"ce0",
	"ce1",
	"ce2",
	"ce3",
	"ce4",
	"ce5",
	"ce6",
	"ce7",
	"ce8",
	"ce9",
	"ce10",
	"ce11",
	"host2wbm-desc-feed",
	"host2reo-re-injection",
	"host2reo-command",
	"host2rxdma-monitor-ring3",
	"host2rxdma-monitor-ring2",
	"host2rxdma-monitor-ring1",
	"reo2ost-exception",
	"wbm2host-rx-release",
	"reo2host-status",
	"reo2host-destination-ring4",
	"reo2host-destination-ring3",
	"reo2host-destination-ring2",
	"reo2host-destination-ring1",
	"rxdma2host-monitor-destination-mac3",
	"rxdma2host-monitor-destination-mac2",
	"rxdma2host-monitor-destination-mac1",
	"ppdu-end-interrupts-mac3",
	"ppdu-end-interrupts-mac2",
	"ppdu-end-interrupts-mac1",
	"rxdma2host-monitor-status-ring-mac3",
	"rxdma2host-monitor-status-ring-mac2",
	"rxdma2host-monitor-status-ring-mac1",
	"host2rxdma-host-buf-ring-mac3",
	"host2rxdma-host-buf-ring-mac2",
	"host2rxdma-host-buf-ring-mac1",
	"rxdma2host-destination-ring-mac3",
	"rxdma2host-destination-ring-mac2",
	"rxdma2host-destination-ring-mac1",
	"host2tcl-input-ring4",
	"host2tcl-input-ring3",
	"host2tcl-input-ring2",
	"host2tcl-input-ring1",
	"wbm2host-tx-completions-ring3",
	"wbm2host-tx-completions-ring2",
	"wbm2host-tx-completions-ring1",
	"tcl2host-status-ring",
};

/* enum ext_irq_num - irq numbers that can be used by external modules
 * like datapath
 */
enum ext_irq_num {
	host2wbm_desc_feed = 16,
	host2reo_re_injection,
	host2reo_command,
	host2rxdma_monitor_ring3,
	host2rxdma_monitor_ring2,
	host2rxdma_monitor_ring1,
	reo2host_exception,
	wbm2host_rx_release,
	reo2host_status,
	reo2host_destination_ring4,
	reo2host_destination_ring3,
	reo2host_destination_ring2,
	reo2host_destination_ring1,
	rxdma2host_monitor_destination_mac3,
	rxdma2host_monitor_destination_mac2,
	rxdma2host_monitor_destination_mac1,
	ppdu_end_interrupts_mac3,
	ppdu_end_interrupts_mac2,
	ppdu_end_interrupts_mac1,
	rxdma2host_monitor_status_ring_mac3,
	rxdma2host_monitor_status_ring_mac2,
	rxdma2host_monitor_status_ring_mac1,
	host2rxdma_host_buf_ring_mac3,
	host2rxdma_host_buf_ring_mac2,
	host2rxdma_host_buf_ring_mac1,
	rxdma2host_destination_ring_mac3,
	rxdma2host_destination_ring_mac2,
	rxdma2host_destination_ring_mac1,
	host2tcl_input_ring4,
	host2tcl_input_ring3,
	host2tcl_input_ring2,
	host2tcl_input_ring1,
	wbm2host_tx_completions_ring3,
	wbm2host_tx_completions_ring2,
	wbm2host_tx_completions_ring1,
	tcl2host_status_ring,
};

static inline u32 ath11k_ahb_read32(struct ath11k_base *ab, u32 offset)
{
	return ioread32(ab->mem + offset);
}

static inline void ath11k_ahb_write32(struct ath11k_base *ab, u32 offset, u32 value)
{
	iowrite32(value, ab->mem + offset);
}

static void ath11k_ahb_kill_tasklets(struct ath11k_base *ab)
{
	int i;

	for (i = 0; i < ab->hw_params.ce_count; i++) {
		struct ath11k_ce_pipe *ce_pipe = &ab->ce.ce_pipe[i];

		if (ath11k_ce_get_attr_flags(ab, i) & CE_ATTR_DIS_INTR)
			continue;

		tasklet_kill(&ce_pipe->intr_tq);
	}
}

static void ath11k_ahb_ext_grp_disable(struct ath11k_ext_irq_grp *irq_grp)
{
	int i;

	for (i = 0; i < irq_grp->num_irq; i++)
		disable_irq_nosync(irq_grp->ab->irq_num[irq_grp->irqs[i]]);
}

static void __ath11k_ahb_ext_irq_disable(struct ath11k_base *ab)
{
	int i;

	for (i = 0; i < ATH11K_EXT_IRQ_GRP_NUM_MAX; i++) {
		struct ath11k_ext_irq_grp *irq_grp = &ab->ext_irq_grp[i];

		ath11k_ahb_ext_grp_disable(irq_grp);

		napi_synchronize(&irq_grp->napi);
		napi_disable(&irq_grp->napi);
	}
}

static void ath11k_ahb_ext_grp_enable(struct ath11k_ext_irq_grp *irq_grp)
{
	int i;

	for (i = 0; i < irq_grp->num_irq; i++)
		enable_irq(irq_grp->ab->irq_num[irq_grp->irqs[i]]);
}

static void ath11k_ahb_setbit32(struct ath11k_base *ab, u8 bit, u32 offset)
{
	u32 val;

	val = ath11k_ahb_read32(ab, offset);
	ath11k_ahb_write32(ab, offset, val | BIT(bit));
}

static void ath11k_ahb_clearbit32(struct ath11k_base *ab, u8 bit, u32 offset)
{
	u32 val;

	val = ath11k_ahb_read32(ab, offset);
	ath11k_ahb_write32(ab, offset, val & ~BIT(bit));
}

static void ath11k_ahb_ce_irq_enable(struct ath11k_base *ab, u16 ce_id)
{
	const struct ce_pipe_config *ce_config;

	ce_config = &ab->hw_params.target_ce_config[ce_id];
	if (__le32_to_cpu(ce_config->pipedir) & PIPEDIR_OUT)
		ath11k_ahb_setbit32(ab, ce_id, CE_HOST_IE_ADDRESS);

	if (__le32_to_cpu(ce_config->pipedir) & PIPEDIR_IN) {
		ath11k_ahb_setbit32(ab, ce_id, CE_HOST_IE_2_ADDRESS);
		ath11k_ahb_setbit32(ab, ce_id + CE_HOST_IE_3_SHIFT,
				    CE_HOST_IE_3_ADDRESS);
	}
}

static void ath11k_ahb_ce_irq_disable(struct ath11k_base *ab, u16 ce_id)
{
	const struct ce_pipe_config *ce_config;

	ce_config = &ab->hw_params.target_ce_config[ce_id];
	if (__le32_to_cpu(ce_config->pipedir) & PIPEDIR_OUT)
		ath11k_ahb_clearbit32(ab, ce_id, CE_HOST_IE_ADDRESS);

	if (__le32_to_cpu(ce_config->pipedir) & PIPEDIR_IN) {
		ath11k_ahb_clearbit32(ab, ce_id, CE_HOST_IE_2_ADDRESS);
		ath11k_ahb_clearbit32(ab, ce_id + CE_HOST_IE_3_SHIFT,
				      CE_HOST_IE_3_ADDRESS);
	}
}

static void ath11k_ahb_sync_ce_irqs(struct ath11k_base *ab)
{
	int i;
	int irq_idx;

	for (i = 0; i < ab->hw_params.ce_count; i++) {
		if (ath11k_ce_get_attr_flags(ab, i) & CE_ATTR_DIS_INTR)
			continue;

		irq_idx = ATH11K_IRQ_CE0_OFFSET + i;
		synchronize_irq(ab->irq_num[irq_idx]);
	}
}

static void ath11k_ahb_sync_ext_irqs(struct ath11k_base *ab)
{
	int i, j;
	int irq_idx;

	for (i = 0; i < ATH11K_EXT_IRQ_GRP_NUM_MAX; i++) {
		struct ath11k_ext_irq_grp *irq_grp = &ab->ext_irq_grp[i];

		for (j = 0; j < irq_grp->num_irq; j++) {
			irq_idx = irq_grp->irqs[j];
			synchronize_irq(ab->irq_num[irq_idx]);
		}
	}
}

static void ath11k_ahb_ce_irqs_enable(struct ath11k_base *ab)
{
	int i;

	for (i = 0; i < ab->hw_params.ce_count; i++) {
		if (ath11k_ce_get_attr_flags(ab, i) & CE_ATTR_DIS_INTR)
			continue;
		ath11k_ahb_ce_irq_enable(ab, i);
	}
}

static void ath11k_ahb_ce_irqs_disable(struct ath11k_base *ab)
{
	int i;

	for (i = 0; i < ab->hw_params.ce_count; i++) {
		if (ath11k_ce_get_attr_flags(ab, i) & CE_ATTR_DIS_INTR)
			continue;
		ath11k_ahb_ce_irq_disable(ab, i);
	}
}

static int ath11k_ahb_start(struct ath11k_base *ab)
{
	ath11k_ahb_ce_irqs_enable(ab);
	ath11k_ce_rx_post_buf(ab);

	return 0;
}

static void ath11k_ahb_ext_irq_enable(struct ath11k_base *ab)
{
	int i;

	for (i = 0; i < ATH11K_EXT_IRQ_GRP_NUM_MAX; i++) {
		struct ath11k_ext_irq_grp *irq_grp = &ab->ext_irq_grp[i];

		napi_enable(&irq_grp->napi);
		ath11k_ahb_ext_grp_enable(irq_grp);
	}
}

static void ath11k_ahb_ext_irq_disable(struct ath11k_base *ab)
{
	__ath11k_ahb_ext_irq_disable(ab);
	ath11k_ahb_sync_ext_irqs(ab);
}

static void ath11k_ahb_stop(struct ath11k_base *ab)
{
	if (!test_bit(ATH11K_FLAG_CRASH_FLUSH, &ab->dev_flags))
		ath11k_ahb_ce_irqs_disable(ab);
	ath11k_ahb_sync_ce_irqs(ab);
	ath11k_ahb_kill_tasklets(ab);
	del_timer_sync(&ab->rx_replenish_retry);
	ath11k_ce_cleanup_pipes(ab);
}

static int ath11k_ahb_power_up(struct ath11k_base *ab)
{
	struct ath11k_ahb *ab_ahb = ath11k_ahb_priv(ab);
	int ret;

	ret = rproc_boot(ab_ahb->tgt_rproc);
	if (ret)
		ath11k_err(ab, "failed to boot the remote processor Q6\n");

	return ret;
}

static void ath11k_ahb_power_down(struct ath11k_base *ab)
{
	struct ath11k_ahb *ab_ahb = ath11k_ahb_priv(ab);

	rproc_shutdown(ab_ahb->tgt_rproc);
<<<<<<< HEAD
=======
}

static int ath11k_ahb_fwreset_from_cold_boot(struct ath11k_base *ab)
{
	int timeout;

	if (ath11k_cold_boot_cal == 0 || ab->qmi.cal_done ||
	    ab->hw_params.cold_boot_calib == 0)
		return 0;

	ath11k_dbg(ab, ATH11K_DBG_AHB, "wait for cold boot done\n");
	timeout = wait_event_timeout(ab->qmi.cold_boot_waitq,
				     (ab->qmi.cal_done  == 1),
				     ATH11K_COLD_BOOT_FW_RESET_DELAY);
	if (timeout <= 0) {
		ath11k_cold_boot_cal = 0;
		ath11k_warn(ab, "Coldboot Calibration failed timed out\n");
	}

	/* reset the firmware */
	ath11k_ahb_power_down(ab);
	ath11k_ahb_power_up(ab);

	ath11k_dbg(ab, ATH11K_DBG_AHB, "exited from cold boot mode\n");
	return 0;
>>>>>>> 356006a6
}

static void ath11k_ahb_init_qmi_ce_config(struct ath11k_base *ab)
{
	struct ath11k_qmi_ce_cfg *cfg = &ab->qmi.ce_cfg;

	cfg->tgt_ce_len = ab->hw_params.target_ce_count;
	cfg->tgt_ce = ab->hw_params.target_ce_config;
	cfg->svc_to_ce_map_len = ab->hw_params.svc_to_ce_map_len;
	cfg->svc_to_ce_map = ab->hw_params.svc_to_ce_map;
	ab->qmi.service_ins_id = ATH11K_QMI_WLFW_SERVICE_INS_ID_V01_IPQ8074;
}

static void ath11k_ahb_free_ext_irq(struct ath11k_base *ab)
{
	int i, j;

	for (i = 0; i < ATH11K_EXT_IRQ_GRP_NUM_MAX; i++) {
		struct ath11k_ext_irq_grp *irq_grp = &ab->ext_irq_grp[i];

		for (j = 0; j < irq_grp->num_irq; j++)
			free_irq(ab->irq_num[irq_grp->irqs[j]], irq_grp);
	}
}

static void ath11k_ahb_free_irq(struct ath11k_base *ab)
{
	int irq_idx;
	int i;

	for (i = 0; i < ab->hw_params.ce_count; i++) {
		if (ath11k_ce_get_attr_flags(ab, i) & CE_ATTR_DIS_INTR)
			continue;
		irq_idx = ATH11K_IRQ_CE0_OFFSET + i;
		free_irq(ab->irq_num[irq_idx], &ab->ce.ce_pipe[i]);
	}

	ath11k_ahb_free_ext_irq(ab);
}

static void ath11k_ahb_ce_tasklet(struct tasklet_struct *t)
{
	struct ath11k_ce_pipe *ce_pipe = from_tasklet(ce_pipe, t, intr_tq);

	ath11k_ce_per_engine_service(ce_pipe->ab, ce_pipe->pipe_num);

	ath11k_ahb_ce_irq_enable(ce_pipe->ab, ce_pipe->pipe_num);
}

static irqreturn_t ath11k_ahb_ce_interrupt_handler(int irq, void *arg)
{
	struct ath11k_ce_pipe *ce_pipe = arg;

	/* last interrupt received for this CE */
	ce_pipe->timestamp = jiffies;

	ath11k_ahb_ce_irq_disable(ce_pipe->ab, ce_pipe->pipe_num);

	tasklet_schedule(&ce_pipe->intr_tq);

	return IRQ_HANDLED;
}

static int ath11k_ahb_ext_grp_napi_poll(struct napi_struct *napi, int budget)
{
	struct ath11k_ext_irq_grp *irq_grp = container_of(napi,
						struct ath11k_ext_irq_grp,
						napi);
	struct ath11k_base *ab = irq_grp->ab;
	int work_done;

	work_done = ath11k_dp_service_srng(ab, irq_grp, budget);
	if (work_done < budget) {
		napi_complete_done(napi, work_done);
		ath11k_ahb_ext_grp_enable(irq_grp);
	}

	if (work_done > budget)
		work_done = budget;

	return work_done;
}

static irqreturn_t ath11k_ahb_ext_interrupt_handler(int irq, void *arg)
{
	struct ath11k_ext_irq_grp *irq_grp = arg;

	/* last interrupt received for this group */
	irq_grp->timestamp = jiffies;

	ath11k_ahb_ext_grp_disable(irq_grp);

	napi_schedule(&irq_grp->napi);

	return IRQ_HANDLED;
}

static int ath11k_ahb_ext_irq_config(struct ath11k_base *ab)
{
	struct ath11k_hw_params *hw = &ab->hw_params;
	int i, j;
	int irq;
	int ret;

	for (i = 0; i < ATH11K_EXT_IRQ_GRP_NUM_MAX; i++) {
		struct ath11k_ext_irq_grp *irq_grp = &ab->ext_irq_grp[i];
		u32 num_irq = 0;

		irq_grp->ab = ab;
		irq_grp->grp_id = i;
		init_dummy_netdev(&irq_grp->napi_ndev);
		netif_napi_add(&irq_grp->napi_ndev, &irq_grp->napi,
			       ath11k_ahb_ext_grp_napi_poll, NAPI_POLL_WEIGHT);

		for (j = 0; j < ATH11K_EXT_IRQ_NUM_MAX; j++) {
			if (ab->hw_params.ring_mask->tx[i] & BIT(j)) {
				irq_grp->irqs[num_irq++] =
					wbm2host_tx_completions_ring1 - j;
			}

			if (ab->hw_params.ring_mask->rx[i] & BIT(j)) {
				irq_grp->irqs[num_irq++] =
					reo2host_destination_ring1 - j;
			}

			if (ab->hw_params.ring_mask->rx_err[i] & BIT(j))
				irq_grp->irqs[num_irq++] = reo2host_exception;

			if (ab->hw_params.ring_mask->rx_wbm_rel[i] & BIT(j))
				irq_grp->irqs[num_irq++] = wbm2host_rx_release;

			if (ab->hw_params.ring_mask->reo_status[i] & BIT(j))
				irq_grp->irqs[num_irq++] = reo2host_status;

			if (j < ab->hw_params.max_radios) {
				if (ab->hw_params.ring_mask->rxdma2host[i] & BIT(j)) {
					irq_grp->irqs[num_irq++] =
						rxdma2host_destination_ring_mac1 -
						ath11k_hw_get_mac_from_pdev_id(hw, j);
				}

				if (ab->hw_params.ring_mask->host2rxdma[i] & BIT(j)) {
					irq_grp->irqs[num_irq++] =
						host2rxdma_host_buf_ring_mac1 -
						ath11k_hw_get_mac_from_pdev_id(hw, j);
				}

				if (ab->hw_params.ring_mask->rx_mon_status[i] & BIT(j)) {
					irq_grp->irqs[num_irq++] =
						ppdu_end_interrupts_mac1 -
						ath11k_hw_get_mac_from_pdev_id(hw, j);
					irq_grp->irqs[num_irq++] =
						rxdma2host_monitor_status_ring_mac1 -
						ath11k_hw_get_mac_from_pdev_id(hw, j);
				}
			}
		}
		irq_grp->num_irq = num_irq;

		for (j = 0; j < irq_grp->num_irq; j++) {
			int irq_idx = irq_grp->irqs[j];

			irq = platform_get_irq_byname(ab->pdev,
						      irq_name[irq_idx]);
			ab->irq_num[irq_idx] = irq;
			irq_set_status_flags(irq, IRQ_NOAUTOEN | IRQ_DISABLE_UNLAZY);
			ret = request_irq(irq, ath11k_ahb_ext_interrupt_handler,
					  IRQF_TRIGGER_RISING,
					  irq_name[irq_idx], irq_grp);
			if (ret) {
				ath11k_err(ab, "failed request_irq for %d\n",
					   irq);
			}
		}
	}

	return 0;
}

static int ath11k_ahb_config_irq(struct ath11k_base *ab)
{
	int irq, irq_idx, i;
	int ret;

	/* Configure CE irqs */
	for (i = 0; i < ab->hw_params.ce_count; i++) {
		struct ath11k_ce_pipe *ce_pipe = &ab->ce.ce_pipe[i];

		if (ath11k_ce_get_attr_flags(ab, i) & CE_ATTR_DIS_INTR)
			continue;

		irq_idx = ATH11K_IRQ_CE0_OFFSET + i;

		tasklet_setup(&ce_pipe->intr_tq, ath11k_ahb_ce_tasklet);
		irq = platform_get_irq_byname(ab->pdev, irq_name[irq_idx]);
		ret = request_irq(irq, ath11k_ahb_ce_interrupt_handler,
				  IRQF_TRIGGER_RISING, irq_name[irq_idx],
				  ce_pipe);
		if (ret)
			return ret;

		ab->irq_num[irq_idx] = irq;
	}

	/* Configure external interrupts */
	ret = ath11k_ahb_ext_irq_config(ab);

	return ret;
}

static int ath11k_ahb_map_service_to_pipe(struct ath11k_base *ab, u16 service_id,
					  u8 *ul_pipe, u8 *dl_pipe)
{
	const struct service_to_pipe *entry;
	bool ul_set = false, dl_set = false;
	int i;

	for (i = 0; i < ab->hw_params.svc_to_ce_map_len; i++) {
		entry = &ab->hw_params.svc_to_ce_map[i];

		if (__le32_to_cpu(entry->service_id) != service_id)
			continue;

		switch (__le32_to_cpu(entry->pipedir)) {
		case PIPEDIR_NONE:
			break;
		case PIPEDIR_IN:
			WARN_ON(dl_set);
			*dl_pipe = __le32_to_cpu(entry->pipenum);
			dl_set = true;
			break;
		case PIPEDIR_OUT:
			WARN_ON(ul_set);
			*ul_pipe = __le32_to_cpu(entry->pipenum);
			ul_set = true;
			break;
		case PIPEDIR_INOUT:
			WARN_ON(dl_set);
			WARN_ON(ul_set);
			*dl_pipe = __le32_to_cpu(entry->pipenum);
			*ul_pipe = __le32_to_cpu(entry->pipenum);
			dl_set = true;
			ul_set = true;
			break;
		}
	}

	if (WARN_ON(!ul_set || !dl_set))
		return -ENOENT;

	return 0;
}

static const struct ath11k_hif_ops ath11k_ahb_hif_ops = {
	.start = ath11k_ahb_start,
	.stop = ath11k_ahb_stop,
	.read32 = ath11k_ahb_read32,
	.write32 = ath11k_ahb_write32,
	.irq_enable = ath11k_ahb_ext_irq_enable,
	.irq_disable = ath11k_ahb_ext_irq_disable,
	.map_service_to_pipe = ath11k_ahb_map_service_to_pipe,
	.power_down = ath11k_ahb_power_down,
	.power_up = ath11k_ahb_power_up,
};

static int ath11k_core_get_rproc(struct ath11k_base *ab)
{
	struct ath11k_ahb *ab_ahb = ath11k_ahb_priv(ab);
	struct device *dev = ab->dev;
	struct rproc *prproc;
	phandle rproc_phandle;

	if (of_property_read_u32(dev->of_node, "qcom,rproc", &rproc_phandle)) {
		ath11k_err(ab, "failed to get q6_rproc handle\n");
		return -ENOENT;
	}

	prproc = rproc_get_by_phandle(rproc_phandle);
	if (!prproc) {
		ath11k_err(ab, "failed to get rproc\n");
		return -EINVAL;
	}
	ab_ahb->tgt_rproc = prproc;

	return 0;
}

static int ath11k_ahb_probe(struct platform_device *pdev)
{
	struct ath11k_base *ab;
	const struct of_device_id *of_id;
	struct resource *mem_res;
	void __iomem *mem;
	int ret;

	of_id = of_match_device(ath11k_ahb_of_match, &pdev->dev);
	if (!of_id) {
		dev_err(&pdev->dev, "failed to find matching device tree id\n");
		return -EINVAL;
	}

	mem = devm_platform_get_and_ioremap_resource(pdev, 0, &mem_res);
	if (IS_ERR(mem)) {
		dev_err(&pdev->dev, "ioremap error\n");
		return PTR_ERR(mem);
	}

	ret = dma_set_mask_and_coherent(&pdev->dev, DMA_BIT_MASK(32));
	if (ret) {
		dev_err(&pdev->dev, "failed to set 32-bit consistent dma\n");
		return ret;
	}

	ab = ath11k_core_alloc(&pdev->dev, sizeof(struct ath11k_ahb),
			       ATH11K_BUS_AHB,
			       &ath11k_ahb_bus_params);
	if (!ab) {
		dev_err(&pdev->dev, "failed to allocate ath11k base\n");
		return -ENOMEM;
	}

	ab->hif.ops = &ath11k_ahb_hif_ops;
	ab->pdev = pdev;
	ab->hw_rev = (enum ath11k_hw_rev)of_id->data;
	ab->mem = mem;
	ab->mem_len = resource_size(mem_res);
	platform_set_drvdata(pdev, ab);

	ret = ath11k_core_pre_init(ab);
	if (ret)
		goto err_core_free;

	ret = ath11k_hal_srng_init(ab);
	if (ret)
		goto err_core_free;

	ret = ath11k_ce_alloc_pipes(ab);
	if (ret) {
		ath11k_err(ab, "failed to allocate ce pipes: %d\n", ret);
		goto err_hal_srng_deinit;
	}

	ath11k_ahb_init_qmi_ce_config(ab);

	ret = ath11k_core_get_rproc(ab);
	if (ret) {
		ath11k_err(ab, "failed to get rproc: %d\n", ret);
		goto err_ce_free;
	}

	ret = ath11k_core_init(ab);
	if (ret) {
		ath11k_err(ab, "failed to init core: %d\n", ret);
		goto err_ce_free;
	}

	ret = ath11k_ahb_config_irq(ab);
	if (ret) {
		ath11k_err(ab, "failed to configure irq: %d\n", ret);
		goto err_ce_free;
	}

<<<<<<< HEAD
=======
	ath11k_ahb_fwreset_from_cold_boot(ab);

>>>>>>> 356006a6
	return 0;

err_ce_free:
	ath11k_ce_free_pipes(ab);

err_hal_srng_deinit:
	ath11k_hal_srng_deinit(ab);

err_core_free:
	ath11k_core_free(ab);
	platform_set_drvdata(pdev, NULL);

	return ret;
}

static int ath11k_ahb_remove(struct platform_device *pdev)
{
	struct ath11k_base *ab = platform_get_drvdata(pdev);
	unsigned long left;
<<<<<<< HEAD
=======

	if (test_bit(ATH11K_FLAG_QMI_FAIL, &ab->dev_flags)) {
		ath11k_ahb_power_down(ab);
		ath11k_debugfs_soc_destroy(ab);
		ath11k_qmi_deinit_service(ab);
		goto qmi_fail;
	}
>>>>>>> 356006a6

	reinit_completion(&ab->driver_recovery);

	if (test_bit(ATH11K_FLAG_RECOVERY, &ab->dev_flags)) {
		left = wait_for_completion_timeout(&ab->driver_recovery,
						   ATH11K_AHB_RECOVERY_TIMEOUT);
		if (!left)
			ath11k_warn(ab, "failed to receive recovery response completion\n");
	}

	set_bit(ATH11K_FLAG_UNREGISTERING, &ab->dev_flags);
	cancel_work_sync(&ab->restart_work);

	ath11k_core_deinit(ab);
qmi_fail:
	ath11k_ahb_free_irq(ab);
	ath11k_hal_srng_deinit(ab);
	ath11k_ce_free_pipes(ab);
	ath11k_core_free(ab);
	platform_set_drvdata(pdev, NULL);

	return 0;
}

static struct platform_driver ath11k_ahb_driver = {
	.driver         = {
		.name   = "ath11k",
		.of_match_table = ath11k_ahb_of_match,
	},
	.probe  = ath11k_ahb_probe,
	.remove = ath11k_ahb_remove,
};

static int ath11k_ahb_init(void)
{
	return platform_driver_register(&ath11k_ahb_driver);
}
module_init(ath11k_ahb_init);

static void ath11k_ahb_exit(void)
{
	platform_driver_unregister(&ath11k_ahb_driver);
}
module_exit(ath11k_ahb_exit);

MODULE_DESCRIPTION("Driver support for Qualcomm Technologies 802.11ax WLAN AHB devices");
MODULE_LICENSE("Dual BSD/GPL");<|MERGE_RESOLUTION|>--- conflicted
+++ resolved
@@ -338,8 +338,6 @@
 	struct ath11k_ahb *ab_ahb = ath11k_ahb_priv(ab);
 
 	rproc_shutdown(ab_ahb->tgt_rproc);
-<<<<<<< HEAD
-=======
 }
 
 static int ath11k_ahb_fwreset_from_cold_boot(struct ath11k_base *ab)
@@ -365,7 +363,6 @@
 
 	ath11k_dbg(ab, ATH11K_DBG_AHB, "exited from cold boot mode\n");
 	return 0;
->>>>>>> 356006a6
 }
 
 static void ath11k_ahb_init_qmi_ce_config(struct ath11k_base *ab)
@@ -728,11 +725,8 @@
 		goto err_ce_free;
 	}
 
-<<<<<<< HEAD
-=======
 	ath11k_ahb_fwreset_from_cold_boot(ab);
 
->>>>>>> 356006a6
 	return 0;
 
 err_ce_free:
@@ -752,8 +746,6 @@
 {
 	struct ath11k_base *ab = platform_get_drvdata(pdev);
 	unsigned long left;
-<<<<<<< HEAD
-=======
 
 	if (test_bit(ATH11K_FLAG_QMI_FAIL, &ab->dev_flags)) {
 		ath11k_ahb_power_down(ab);
@@ -761,7 +753,6 @@
 		ath11k_qmi_deinit_service(ab);
 		goto qmi_fail;
 	}
->>>>>>> 356006a6
 
 	reinit_completion(&ab->driver_recovery);
 

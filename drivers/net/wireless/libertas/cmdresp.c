--- conflicted
+++ resolved
@@ -10,14 +10,6 @@
 
 #include "cfg.h"
 #include "cmd.h"
-<<<<<<< HEAD
-#include "defs.h"
-#include "dev.h"
-#include "assoc.h"
-#include "wext.h"
-#include "cmd.h"
-=======
->>>>>>> 88c1f4f6
 
 /**
  *  @brief This function handles disconnect event. it

--- conflicted
+++ resolved
@@ -2077,11 +2077,7 @@
 		goto error_netdev_register;
 	}
 
-<<<<<<< HEAD
-	priv->stmmac_clk = clk_get(priv->device, NULL);
-=======
 	priv->stmmac_clk = clk_get(priv->device, STMMAC_RESOURCE_NAME);
->>>>>>> 9450d57e
 	if (IS_ERR(priv->stmmac_clk)) {
 		pr_warning("%s: warning: cannot get CSR clock\n", __func__);
 		goto error_clk_get;

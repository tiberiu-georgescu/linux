--- conflicted
+++ resolved
@@ -686,11 +686,7 @@
 	if (skb->cb[0] == TX_TSTAMP_ONESTEP_SYNC) {
 		if (dpaa2_eth_ptp_parse(skb, &msgtype, &twostep, &udp,
 					&offset1, &offset2) ||
-<<<<<<< HEAD
-		    msgtype != 0 || twostep) {
-=======
 		    msgtype != PTP_MSGTYPE_SYNC || twostep) {
->>>>>>> 356006a6
 			WARN_ONCE(1, "Bad packet for one-step timestamping\n");
 			return;
 		}
@@ -1216,11 +1212,7 @@
 	if (skb->cb[0] == TX_TSTAMP_ONESTEP_SYNC) {
 		if (!dpaa2_eth_ptp_parse(skb, &msgtype, &twostep, &udp,
 					 &offset1, &offset2))
-<<<<<<< HEAD
-			if (msgtype == 0 && twostep == 0) {
-=======
 			if (msgtype == PTP_MSGTYPE_SYNC && twostep == 0) {
->>>>>>> 356006a6
 				skb_queue_tail(&priv->tx_skbs, skb);
 				queue_work(priv->dpaa2_ptp_wq,
 					   &priv->tx_onestep_tstamp);

// SPDX-License-Identifier: GPL-2.0+
/* Copyright (c) 2018-2019 Hisilicon Limited. */

#include <linux/debugfs.h>
#include <linux/device.h>

#include "hnae3.h"
#include "hns3_enet.h"

#define HNS3_DBG_READ_LEN 256
#define HNS3_DBG_WRITE_LEN 1024

static struct dentry *hns3_dbgfs_root;

static int hns3_dbg_queue_info(struct hnae3_handle *h,
			       const char *cmd_buf)
{
	struct hnae3_ae_dev *ae_dev = pci_get_drvdata(h->pdev);
	struct hns3_nic_priv *priv = h->priv;
	struct hns3_enet_ring *ring;
	u32 base_add_l, base_add_h;
	u32 queue_num, queue_max;
	u32 value, i;
	int cnt;

	if (!priv->ring) {
		dev_err(&h->pdev->dev, "priv->ring is NULL\n");
		return -EFAULT;
	}

	queue_max = h->kinfo.num_tqps;
	cnt = kstrtouint(&cmd_buf[11], 0, &queue_num);
	if (cnt)
		queue_num = 0;
	else
		queue_max = queue_num + 1;

	dev_info(&h->pdev->dev, "queue info\n");

	if (queue_num >= h->kinfo.num_tqps) {
		dev_err(&h->pdev->dev,
			"Queue number(%u) is out of range(0-%u)\n", queue_num,
			h->kinfo.num_tqps - 1);
		return -EINVAL;
	}

	for (i = queue_num; i < queue_max; i++) {
		/* Each cycle needs to determine whether the instance is reset,
		 * to prevent reference to invalid memory. And need to ensure
		 * that the following code is executed within 100ms.
		 */
		if (!test_bit(HNS3_NIC_STATE_INITED, &priv->state) ||
		    test_bit(HNS3_NIC_STATE_RESETTING, &priv->state))
			return -EPERM;

		ring = &priv->ring[(u32)(i + h->kinfo.num_tqps)];
		base_add_h = readl_relaxed(ring->tqp->io_base +
					   HNS3_RING_RX_RING_BASEADDR_H_REG);
		base_add_l = readl_relaxed(ring->tqp->io_base +
					   HNS3_RING_RX_RING_BASEADDR_L_REG);
		dev_info(&h->pdev->dev, "RX(%u) BASE ADD: 0x%08x%08x\n", i,
			 base_add_h, base_add_l);

		value = readl_relaxed(ring->tqp->io_base +
				      HNS3_RING_RX_RING_BD_NUM_REG);
		dev_info(&h->pdev->dev, "RX(%u) RING BD NUM: %u\n", i, value);

		value = readl_relaxed(ring->tqp->io_base +
				      HNS3_RING_RX_RING_BD_LEN_REG);
		dev_info(&h->pdev->dev, "RX(%u) RING BD LEN: %u\n", i, value);

		value = readl_relaxed(ring->tqp->io_base +
				      HNS3_RING_RX_RING_TAIL_REG);
		dev_info(&h->pdev->dev, "RX(%u) RING TAIL: %u\n", i, value);

		value = readl_relaxed(ring->tqp->io_base +
				      HNS3_RING_RX_RING_HEAD_REG);
		dev_info(&h->pdev->dev, "RX(%u) RING HEAD: %u\n", i, value);

		value = readl_relaxed(ring->tqp->io_base +
				      HNS3_RING_RX_RING_FBDNUM_REG);
		dev_info(&h->pdev->dev, "RX(%u) RING FBDNUM: %u\n", i, value);

		value = readl_relaxed(ring->tqp->io_base +
				      HNS3_RING_RX_RING_PKTNUM_RECORD_REG);
		dev_info(&h->pdev->dev, "RX(%u) RING PKTNUM: %u\n", i, value);

		ring = &priv->ring[i];
		base_add_h = readl_relaxed(ring->tqp->io_base +
					   HNS3_RING_TX_RING_BASEADDR_H_REG);
		base_add_l = readl_relaxed(ring->tqp->io_base +
					   HNS3_RING_TX_RING_BASEADDR_L_REG);
		dev_info(&h->pdev->dev, "TX(%u) BASE ADD: 0x%08x%08x\n", i,
			 base_add_h, base_add_l);

		value = readl_relaxed(ring->tqp->io_base +
				      HNS3_RING_TX_RING_BD_NUM_REG);
		dev_info(&h->pdev->dev, "TX(%u) RING BD NUM: %u\n", i, value);

		value = readl_relaxed(ring->tqp->io_base +
				      HNS3_RING_TX_RING_TC_REG);
		dev_info(&h->pdev->dev, "TX(%u) RING TC: %u\n", i, value);

		value = readl_relaxed(ring->tqp->io_base +
				      HNS3_RING_TX_RING_TAIL_REG);
		dev_info(&h->pdev->dev, "TX(%u) RING TAIL: %u\n", i, value);

		value = readl_relaxed(ring->tqp->io_base +
				      HNS3_RING_TX_RING_HEAD_REG);
		dev_info(&h->pdev->dev, "TX(%u) RING HEAD: %u\n", i, value);

		value = readl_relaxed(ring->tqp->io_base +
				      HNS3_RING_TX_RING_FBDNUM_REG);
		dev_info(&h->pdev->dev, "TX(%u) RING FBDNUM: %u\n", i, value);

		value = readl_relaxed(ring->tqp->io_base +
				      HNS3_RING_TX_RING_OFFSET_REG);
		dev_info(&h->pdev->dev, "TX(%u) RING OFFSET: %u\n", i, value);

		value = readl_relaxed(ring->tqp->io_base +
				      HNS3_RING_TX_RING_PKTNUM_RECORD_REG);
		dev_info(&h->pdev->dev, "TX(%u) RING PKTNUM: %u\n", i, value);

		value = readl_relaxed(ring->tqp->io_base + HNS3_RING_EN_REG);
		dev_info(&h->pdev->dev, "TX/RX(%u) RING EN: %s\n", i,
			 value ? "enable" : "disable");

		if (hnae3_ae_dev_tqp_txrx_indep_supported(ae_dev)) {
			value = readl_relaxed(ring->tqp->io_base +
					      HNS3_RING_TX_EN_REG);
			dev_info(&h->pdev->dev, "TX(%u) RING EN: %s\n", i,
				 value ? "enable" : "disable");

			value = readl_relaxed(ring->tqp->io_base +
					      HNS3_RING_RX_EN_REG);
			dev_info(&h->pdev->dev, "RX(%u) RING EN: %s\n", i,
				 value ? "enable" : "disable");
		}

		dev_info(&h->pdev->dev, "\n");
	}

	return 0;
}

static int hns3_dbg_queue_map(struct hnae3_handle *h)
{
	struct hns3_nic_priv *priv = h->priv;
	int i;

	if (!h->ae_algo->ops->get_global_queue_id)
		return -EOPNOTSUPP;

	dev_info(&h->pdev->dev, "map info for queue id and vector id\n");
	dev_info(&h->pdev->dev,
		 "local queue id | global queue id | vector id\n");
	for (i = 0; i < h->kinfo.num_tqps; i++) {
		u16 global_qid;

		global_qid = h->ae_algo->ops->get_global_queue_id(h, i);
		if (!priv->ring || !priv->ring[i].tqp_vector)
			continue;

		dev_info(&h->pdev->dev,
			 "      %4d            %4d            %4d\n",
			 i, global_qid, priv->ring[i].tqp_vector->vector_irq);
	}

	return 0;
}

static int hns3_dbg_bd_info(struct hnae3_handle *h, const char *cmd_buf)
{
	struct hns3_nic_priv *priv = h->priv;
	struct hns3_desc *rx_desc, *tx_desc;
	struct device *dev = &h->pdev->dev;
	struct hns3_enet_ring *ring;
	u32 tx_index, rx_index;
	u32 q_num, value;
	dma_addr_t addr;
	u16 mss_hw_csum;
	u32 l234info;
	int cnt;

	cnt = sscanf(&cmd_buf[8], "%u %u", &q_num, &tx_index);
	if (cnt == 2) {
		rx_index = tx_index;
	} else if (cnt != 1) {
		dev_err(dev, "bd info: bad command string, cnt=%d\n", cnt);
		return -EINVAL;
	}

	if (q_num >= h->kinfo.num_tqps) {
		dev_err(dev, "Queue number(%u) is out of range(0-%u)\n", q_num,
			h->kinfo.num_tqps - 1);
		return -EINVAL;
	}

	ring = &priv->ring[q_num];
	value = readl_relaxed(ring->tqp->io_base + HNS3_RING_TX_RING_TAIL_REG);
	tx_index = (cnt == 1) ? value : tx_index;

	if (tx_index >= ring->desc_num) {
		dev_err(dev, "bd index(%u) is out of range(0-%u)\n", tx_index,
			ring->desc_num - 1);
		return -EINVAL;
	}

	tx_desc = &ring->desc[tx_index];
	addr = le64_to_cpu(tx_desc->addr);
	mss_hw_csum = le16_to_cpu(tx_desc->tx.mss_hw_csum);
	dev_info(dev, "TX Queue Num: %u, BD Index: %u\n", q_num, tx_index);
	dev_info(dev, "(TX)addr: %pad\n", &addr);
	dev_info(dev, "(TX)vlan_tag: %u\n", le16_to_cpu(tx_desc->tx.vlan_tag));
	dev_info(dev, "(TX)send_size: %u\n",
		 le16_to_cpu(tx_desc->tx.send_size));

	if (mss_hw_csum & BIT(HNS3_TXD_HW_CS_B)) {
		u32 offset = le32_to_cpu(tx_desc->tx.ol_type_vlan_len_msec);
		u32 start = le32_to_cpu(tx_desc->tx.type_cs_vlan_tso_len);

		dev_info(dev, "(TX)csum start: %u\n",
			 hnae3_get_field(start,
					 HNS3_TXD_CSUM_START_M,
					 HNS3_TXD_CSUM_START_S));
		dev_info(dev, "(TX)csum offset: %u\n",
			 hnae3_get_field(offset,
					 HNS3_TXD_CSUM_OFFSET_M,
					 HNS3_TXD_CSUM_OFFSET_S));
	} else {
		dev_info(dev, "(TX)vlan_tso: %u\n",
			 tx_desc->tx.type_cs_vlan_tso);
		dev_info(dev, "(TX)l2_len: %u\n", tx_desc->tx.l2_len);
		dev_info(dev, "(TX)l3_len: %u\n", tx_desc->tx.l3_len);
		dev_info(dev, "(TX)l4_len: %u\n", tx_desc->tx.l4_len);
		dev_info(dev, "(TX)vlan_msec: %u\n",
			 tx_desc->tx.ol_type_vlan_msec);
		dev_info(dev, "(TX)ol2_len: %u\n", tx_desc->tx.ol2_len);
		dev_info(dev, "(TX)ol3_len: %u\n", tx_desc->tx.ol3_len);
		dev_info(dev, "(TX)ol4_len: %u\n", tx_desc->tx.ol4_len);
	}

	dev_info(dev, "(TX)vlan_tag: %u\n",
		 le16_to_cpu(tx_desc->tx.outer_vlan_tag));
	dev_info(dev, "(TX)tv: %u\n", le16_to_cpu(tx_desc->tx.tv));
	dev_info(dev, "(TX)paylen_ol4cs: %u\n",
		 le32_to_cpu(tx_desc->tx.paylen_ol4cs));
	dev_info(dev, "(TX)vld_ra_ri: %u\n",
		 le16_to_cpu(tx_desc->tx.bdtp_fe_sc_vld_ra_ri));
	dev_info(dev, "(TX)mss_hw_csum: %u\n", mss_hw_csum);

	ring = &priv->ring[q_num + h->kinfo.num_tqps];
	value = readl_relaxed(ring->tqp->io_base + HNS3_RING_RX_RING_TAIL_REG);
	rx_index = (cnt == 1) ? value : tx_index;
	rx_desc = &ring->desc[rx_index];

	addr = le64_to_cpu(rx_desc->addr);
	l234info = le32_to_cpu(rx_desc->rx.l234_info);
	dev_info(dev, "RX Queue Num: %u, BD Index: %u\n", q_num, rx_index);
	dev_info(dev, "(RX)addr: %pad\n", &addr);
	dev_info(dev, "(RX)l234_info: %u\n", l234info);

	if (l234info & BIT(HNS3_RXD_L2_CSUM_B)) {
		u32 lo, hi;

		lo = hnae3_get_field(l234info, HNS3_RXD_L2_CSUM_L_M,
				     HNS3_RXD_L2_CSUM_L_S);
		hi = hnae3_get_field(l234info, HNS3_RXD_L2_CSUM_H_M,
				     HNS3_RXD_L2_CSUM_H_S);
		dev_info(dev, "(RX)csum: %u\n", lo | hi << 8);
	}

	dev_info(dev, "(RX)pkt_len: %u\n", le16_to_cpu(rx_desc->rx.pkt_len));
	dev_info(dev, "(RX)size: %u\n", le16_to_cpu(rx_desc->rx.size));
	dev_info(dev, "(RX)rss_hash: %u\n", le32_to_cpu(rx_desc->rx.rss_hash));
	dev_info(dev, "(RX)fd_id: %u\n", le16_to_cpu(rx_desc->rx.fd_id));
	dev_info(dev, "(RX)vlan_tag: %u\n", le16_to_cpu(rx_desc->rx.vlan_tag));
	dev_info(dev, "(RX)o_dm_vlan_id_fb: %u\n",
		 le16_to_cpu(rx_desc->rx.o_dm_vlan_id_fb));
	dev_info(dev, "(RX)ot_vlan_tag: %u\n",
		 le16_to_cpu(rx_desc->rx.ot_vlan_tag));
	dev_info(dev, "(RX)bd_base_info: %u\n",
		 le32_to_cpu(rx_desc->rx.bd_base_info));

	return 0;
}

static void hns3_dbg_help(struct hnae3_handle *h)
{
#define HNS3_DBG_BUF_LEN 256

	char printf_buf[HNS3_DBG_BUF_LEN];

	dev_info(&h->pdev->dev, "available commands\n");
	dev_info(&h->pdev->dev, "queue info <number>\n");
	dev_info(&h->pdev->dev, "queue map\n");
	dev_info(&h->pdev->dev, "bd info <q_num> <bd index>\n");
	dev_info(&h->pdev->dev, "dev capability\n");
	dev_info(&h->pdev->dev, "dev spec\n");

	if (!hns3_is_phys_func(h->pdev))
		return;

	dev_info(&h->pdev->dev, "dump fd tcam\n");
	dev_info(&h->pdev->dev, "dump tc\n");
	dev_info(&h->pdev->dev, "dump tm map <q_num>\n");
	dev_info(&h->pdev->dev, "dump tm\n");
	dev_info(&h->pdev->dev, "dump qos pause cfg\n");
	dev_info(&h->pdev->dev, "dump qos pri map\n");
	dev_info(&h->pdev->dev, "dump qos buf cfg\n");
	dev_info(&h->pdev->dev, "dump mng tbl\n");
	dev_info(&h->pdev->dev, "dump reset info\n");
	dev_info(&h->pdev->dev, "dump m7 info\n");
	dev_info(&h->pdev->dev, "dump ncl_config <offset> <length>(in hex)\n");
	dev_info(&h->pdev->dev, "dump mac tnl status\n");
	dev_info(&h->pdev->dev, "dump loopback\n");
	dev_info(&h->pdev->dev, "dump qs shaper [qs id]\n");
	dev_info(&h->pdev->dev, "dump uc mac list <func id>\n");
	dev_info(&h->pdev->dev, "dump mc mac list <func id>\n");
	dev_info(&h->pdev->dev, "dump intr\n");

	memset(printf_buf, 0, HNS3_DBG_BUF_LEN);
	strncat(printf_buf, "dump reg [[bios common] [ssu <port_id>]",
		HNS3_DBG_BUF_LEN - 1);
	strncat(printf_buf + strlen(printf_buf),
		" [igu egu <port_id>] [rpu <tc_queue_num>]",
		HNS3_DBG_BUF_LEN - strlen(printf_buf) - 1);
	strncat(printf_buf + strlen(printf_buf),
		" [rtc] [ppp] [rcb] [tqp <queue_num>] [mac]]\n",
		HNS3_DBG_BUF_LEN - strlen(printf_buf) - 1);
	dev_info(&h->pdev->dev, "%s", printf_buf);

	memset(printf_buf, 0, HNS3_DBG_BUF_LEN);
	strncat(printf_buf, "dump reg dcb <port_id> <pri_id> <pg_id>",
		HNS3_DBG_BUF_LEN - 1);
	strncat(printf_buf + strlen(printf_buf), " <rq_id> <nq_id> <qset_id>\n",
		HNS3_DBG_BUF_LEN - strlen(printf_buf) - 1);
	dev_info(&h->pdev->dev, "%s", printf_buf);
}

static void hns3_dbg_dev_caps(struct hnae3_handle *h)
{
	struct hnae3_ae_dev *ae_dev = pci_get_drvdata(h->pdev);
	unsigned long *caps;

	caps = ae_dev->caps;

	dev_info(&h->pdev->dev, "support FD: %s\n",
		 test_bit(HNAE3_DEV_SUPPORT_FD_B, caps) ? "yes" : "no");
	dev_info(&h->pdev->dev, "support GRO: %s\n",
		 test_bit(HNAE3_DEV_SUPPORT_GRO_B, caps) ? "yes" : "no");
	dev_info(&h->pdev->dev, "support FEC: %s\n",
		 test_bit(HNAE3_DEV_SUPPORT_FEC_B, caps) ? "yes" : "no");
	dev_info(&h->pdev->dev, "support UDP GSO: %s\n",
		 test_bit(HNAE3_DEV_SUPPORT_UDP_GSO_B, caps) ? "yes" : "no");
	dev_info(&h->pdev->dev, "support PTP: %s\n",
		 test_bit(HNAE3_DEV_SUPPORT_PTP_B, caps) ? "yes" : "no");
	dev_info(&h->pdev->dev, "support INT QL: %s\n",
		 test_bit(HNAE3_DEV_SUPPORT_INT_QL_B, caps) ? "yes" : "no");
<<<<<<< HEAD
=======
	dev_info(&h->pdev->dev, "support HW TX csum: %s\n",
		 test_bit(HNAE3_DEV_SUPPORT_HW_TX_CSUM_B, caps) ? "yes" : "no");
	dev_info(&h->pdev->dev, "support UDP tunnel csum: %s\n",
		 test_bit(HNAE3_DEV_SUPPORT_UDP_TUNNEL_CSUM_B, caps) ?
		 "yes" : "no");
>>>>>>> 356006a6
}

static void hns3_dbg_dev_specs(struct hnae3_handle *h)
{
	struct hnae3_ae_dev *ae_dev = pci_get_drvdata(h->pdev);
	struct hnae3_dev_specs *dev_specs = &ae_dev->dev_specs;
	struct hnae3_knic_private_info *kinfo = &h->kinfo;
	struct hns3_nic_priv *priv  = h->priv;

	dev_info(priv->dev, "MAC entry num: %u\n", dev_specs->mac_entry_num);
	dev_info(priv->dev, "MNG entry num: %u\n", dev_specs->mng_entry_num);
	dev_info(priv->dev, "MAX non tso bd num: %u\n",
		 dev_specs->max_non_tso_bd_num);
	dev_info(priv->dev, "RSS ind tbl size: %u\n",
		 dev_specs->rss_ind_tbl_size);
	dev_info(priv->dev, "RSS key size: %u\n", dev_specs->rss_key_size);
	dev_info(priv->dev, "RSS size: %u\n", kinfo->rss_size);
	dev_info(priv->dev, "Allocated RSS size: %u\n", kinfo->req_rss_size);
	dev_info(priv->dev, "Task queue pairs numbers: %u\n", kinfo->num_tqps);

	dev_info(priv->dev, "RX buffer length: %u\n", kinfo->rx_buf_len);
	dev_info(priv->dev, "Desc num per TX queue: %u\n", kinfo->num_tx_desc);
	dev_info(priv->dev, "Desc num per RX queue: %u\n", kinfo->num_rx_desc);
<<<<<<< HEAD
	dev_info(priv->dev, "Total number of enabled TCs: %u\n", kinfo->num_tc);
	dev_info(priv->dev, "MAX INT QL: %u\n", dev_specs->int_ql_max);
=======
	dev_info(priv->dev, "Total number of enabled TCs: %u\n",
		 kinfo->tc_info.num_tc);
	dev_info(priv->dev, "MAX INT QL: %u\n", dev_specs->int_ql_max);
	dev_info(priv->dev, "MAX INT GL: %u\n", dev_specs->max_int_gl);
>>>>>>> 356006a6
}

static ssize_t hns3_dbg_cmd_read(struct file *filp, char __user *buffer,
				 size_t count, loff_t *ppos)
{
	int uncopy_bytes;
	char *buf;
	int len;

	if (*ppos != 0)
		return 0;

	if (count < HNS3_DBG_READ_LEN)
		return -ENOSPC;

	buf = kzalloc(HNS3_DBG_READ_LEN, GFP_KERNEL);
	if (!buf)
		return -ENOMEM;

	len = scnprintf(buf, HNS3_DBG_READ_LEN, "%s\n",
			"Please echo help to cmd to get help information");
	uncopy_bytes = copy_to_user(buffer, buf, len);

	kfree(buf);

	if (uncopy_bytes)
		return -EFAULT;

	return (*ppos = len);
}

static ssize_t hns3_dbg_cmd_write(struct file *filp, const char __user *buffer,
				  size_t count, loff_t *ppos)
{
	struct hnae3_handle *handle = filp->private_data;
	struct hns3_nic_priv *priv  = handle->priv;
	char *cmd_buf, *cmd_buf_tmp;
	int uncopied_bytes;
	int ret = 0;

	if (*ppos != 0)
		return 0;

	/* Judge if the instance is being reset. */
	if (!test_bit(HNS3_NIC_STATE_INITED, &priv->state) ||
	    test_bit(HNS3_NIC_STATE_RESETTING, &priv->state))
		return 0;

	if (count > HNS3_DBG_WRITE_LEN)
		return -ENOSPC;

	cmd_buf = kzalloc(count + 1, GFP_KERNEL);
	if (!cmd_buf)
		return count;

	uncopied_bytes = copy_from_user(cmd_buf, buffer, count);
	if (uncopied_bytes) {
		kfree(cmd_buf);
		return -EFAULT;
	}

	cmd_buf[count] = '\0';

	cmd_buf_tmp = strchr(cmd_buf, '\n');
	if (cmd_buf_tmp) {
		*cmd_buf_tmp = '\0';
		count = cmd_buf_tmp - cmd_buf + 1;
	}

	if (strncmp(cmd_buf, "help", 4) == 0)
		hns3_dbg_help(handle);
	else if (strncmp(cmd_buf, "queue info", 10) == 0)
		ret = hns3_dbg_queue_info(handle, cmd_buf);
	else if (strncmp(cmd_buf, "queue map", 9) == 0)
		ret = hns3_dbg_queue_map(handle);
	else if (strncmp(cmd_buf, "bd info", 7) == 0)
		ret = hns3_dbg_bd_info(handle, cmd_buf);
	else if (strncmp(cmd_buf, "dev capability", 14) == 0)
		hns3_dbg_dev_caps(handle);
	else if (strncmp(cmd_buf, "dev spec", 8) == 0)
		hns3_dbg_dev_specs(handle);
	else if (handle->ae_algo->ops->dbg_run_cmd)
		ret = handle->ae_algo->ops->dbg_run_cmd(handle, cmd_buf);
	else
		ret = -EOPNOTSUPP;

	if (ret)
		hns3_dbg_help(handle);

	kfree(cmd_buf);
	cmd_buf = NULL;

	return count;
}

static const struct file_operations hns3_dbg_cmd_fops = {
	.owner = THIS_MODULE,
	.open  = simple_open,
	.read  = hns3_dbg_cmd_read,
	.write = hns3_dbg_cmd_write,
};

void hns3_dbg_init(struct hnae3_handle *handle)
{
	const char *name = pci_name(handle->pdev);

	handle->hnae3_dbgfs = debugfs_create_dir(name, hns3_dbgfs_root);

	debugfs_create_file("cmd", 0600, handle->hnae3_dbgfs, handle,
			    &hns3_dbg_cmd_fops);
}

void hns3_dbg_uninit(struct hnae3_handle *handle)
{
	debugfs_remove_recursive(handle->hnae3_dbgfs);
	handle->hnae3_dbgfs = NULL;
}

void hns3_dbg_register_debugfs(const char *debugfs_dir_name)
{
	hns3_dbgfs_root = debugfs_create_dir(debugfs_dir_name, NULL);
}

void hns3_dbg_unregister_debugfs(void)
{
	debugfs_remove_recursive(hns3_dbgfs_root);
	hns3_dbgfs_root = NULL;
}<|MERGE_RESOLUTION|>--- conflicted
+++ resolved
@@ -357,14 +357,11 @@
 		 test_bit(HNAE3_DEV_SUPPORT_PTP_B, caps) ? "yes" : "no");
 	dev_info(&h->pdev->dev, "support INT QL: %s\n",
 		 test_bit(HNAE3_DEV_SUPPORT_INT_QL_B, caps) ? "yes" : "no");
-<<<<<<< HEAD
-=======
 	dev_info(&h->pdev->dev, "support HW TX csum: %s\n",
 		 test_bit(HNAE3_DEV_SUPPORT_HW_TX_CSUM_B, caps) ? "yes" : "no");
 	dev_info(&h->pdev->dev, "support UDP tunnel csum: %s\n",
 		 test_bit(HNAE3_DEV_SUPPORT_UDP_TUNNEL_CSUM_B, caps) ?
 		 "yes" : "no");
->>>>>>> 356006a6
 }
 
 static void hns3_dbg_dev_specs(struct hnae3_handle *h)
@@ -388,15 +385,10 @@
 	dev_info(priv->dev, "RX buffer length: %u\n", kinfo->rx_buf_len);
 	dev_info(priv->dev, "Desc num per TX queue: %u\n", kinfo->num_tx_desc);
 	dev_info(priv->dev, "Desc num per RX queue: %u\n", kinfo->num_rx_desc);
-<<<<<<< HEAD
-	dev_info(priv->dev, "Total number of enabled TCs: %u\n", kinfo->num_tc);
-	dev_info(priv->dev, "MAX INT QL: %u\n", dev_specs->int_ql_max);
-=======
 	dev_info(priv->dev, "Total number of enabled TCs: %u\n",
 		 kinfo->tc_info.num_tc);
 	dev_info(priv->dev, "MAX INT QL: %u\n", dev_specs->int_ql_max);
 	dev_info(priv->dev, "MAX INT GL: %u\n", dev_specs->max_int_gl);
->>>>>>> 356006a6
 }
 
 static ssize_t hns3_dbg_cmd_read(struct file *filp, char __user *buffer,

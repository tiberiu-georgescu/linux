--- conflicted
+++ resolved
@@ -3760,12 +3760,8 @@
 	/* Hardware table is only clear when pf resets */
 	if (!(handle->flags & HNAE3_SUPPORT_VF)) {
 		ret = hns3_restore_vlan(netdev);
-<<<<<<< HEAD
-		return ret;
-=======
 		if (ret)
 			return ret;
->>>>>>> 2340bad5
 	}
 
 	ret = hns3_restore_fd_rules(netdev);

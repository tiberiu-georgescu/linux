--- conflicted
+++ resolved
@@ -1924,11 +1924,7 @@
 }
 
 /**
-<<<<<<< HEAD
- *	cpufreq_get_current_driver - return current driver's name
-=======
  * cpufreq_get_current_driver - Return the current driver's name.
->>>>>>> 356006a6
  *
  * Return the name string of the currently registered cpufreq driver or NULL if
  * none.

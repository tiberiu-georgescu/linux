--- conflicted
+++ resolved
@@ -541,8 +541,6 @@
 						    "Skip parsing opcode %s",
 						    acpi_ps_get_opcode_name
 						    (walk_state->opcode)));
-<<<<<<< HEAD
-=======
 
 					/*
 					 * Determine the opcode length before skipping the opcode.
@@ -553,7 +551,6 @@
 					    AML_EXTENDED_OPCODE) {
 						opcode_length = 2;
 					}
->>>>>>> 0fd79184
 					walk_state->parser_state.aml =
 					    walk_state->aml + opcode_length;
 

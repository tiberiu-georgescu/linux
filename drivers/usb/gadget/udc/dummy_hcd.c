--- conflicted
+++ resolved
@@ -2295,12 +2295,8 @@
 			 * interval? Is it still 50msec as for HS?
 			 */
 			dum_hcd->re_timeout = jiffies + msecs_to_jiffies(50);
-<<<<<<< HEAD
-			fallthrough;
-=======
 			set_link_state(dum_hcd);
 			break;
->>>>>>> df7b6229
 		case USB_PORT_FEAT_C_CONNECTION:
 		case USB_PORT_FEAT_C_RESET:
 		case USB_PORT_FEAT_C_ENABLE:

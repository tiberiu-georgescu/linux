--- conflicted
+++ resolved
@@ -7111,25 +7111,8 @@
 			 0, CNL_DELAY_PMRSP);
 }
 
-static void gen12_init_clock_gating(struct drm_i915_private *i915)
-{
-<<<<<<< HEAD
-	unsigned int i;
-
-	/* This is not a WA. Enable VD HCP & MFX_ENC powergate */
-	for (i = 0; i < I915_MAX_VCS; i++)
-		if (HAS_ENGINE(&i915->gt, _VCS(i)))
-			intel_uncore_rmw(&i915->uncore, POWERGATE_ENABLE, 0,
-					 VDN_HCP_POWERGATE_ENABLE(i) |
-					 VDN_MFX_POWERGATE_ENABLE(i));
-}
-
 static void tgl_init_clock_gating(struct drm_i915_private *dev_priv)
 {
-	gen12_init_clock_gating(dev_priv);
-
-=======
->>>>>>> 695dc55b
 	/* Wa_1409120013:tgl */
 	I915_WRITE(ILK_DPFC_CHICKEN,
 		   ILK_DPFC_CHICKEN_COMP_DUMMY_PIXEL);
@@ -7146,8 +7129,6 @@
 
 static void dg1_init_clock_gating(struct drm_i915_private *dev_priv)
 {
-	gen12_init_clock_gating(dev_priv);
-
 	/* Wa_1409836686:dg1[a0] */
 	if (IS_DG1_REVID(dev_priv, DG1_REVID_A0, DG1_REVID_A0))
 		I915_WRITE(GEN9_CLKGATE_DIS_3, I915_READ(GEN9_CLKGATE_DIS_3) |

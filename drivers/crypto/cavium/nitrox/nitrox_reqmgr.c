--- conflicted
+++ resolved
@@ -443,11 +443,7 @@
 
 	idx = cmdq->write_idx;
 	/* copy the instruction */
-<<<<<<< HEAD
-	ent = cmdq->head + (idx * cmdq->instr_size);
-=======
 	ent = cmdq->base + (idx * cmdq->instr_size);
->>>>>>> 0fd79184
 	memcpy(ent, &sr->instr, cmdq->instr_size);
 
 	atomic_set(&sr->status, REQ_POSTED);
@@ -463,14 +459,10 @@
 
 	cmdq->write_idx = incr_index(idx, 1, ndev->qlen);
 
-<<<<<<< HEAD
-	spin_unlock_bh(&cmdq->cmdq_lock);
-=======
 	spin_unlock_bh(&cmdq->cmd_qlock);
 
 	/* increment the posted command count */
 	atomic64_inc(&ndev->stats.posted);
->>>>>>> 0fd79184
 }
 
 static int post_backlog_cmds(struct nitrox_cmdq *cmdq)
@@ -482,11 +474,7 @@
 	if (!atomic_read(&cmdq->backlog_count))
 		return 0;
 
-<<<<<<< HEAD
-	spin_lock_bh(&cmdq->backlog_lock);
-=======
 	spin_lock_bh(&cmdq->backlog_qlock);
->>>>>>> 0fd79184
 
 	list_for_each_entry_safe(sr, tmp, &cmdq->backlog_head, backlog) {
 		struct skcipher_request *skreq;
@@ -518,15 +506,6 @@
 {
 	struct nitrox_cmdq *cmdq = sr->cmdq;
 	struct nitrox_device *ndev = sr->ndev;
-<<<<<<< HEAD
-
-	/* try to post backlog requests */
-	post_backlog_cmds(cmdq);
-
-	if (unlikely(cmdq_full(cmdq, ndev->qlen))) {
-		if (!(sr->flags & CRYPTO_TFM_REQ_MAY_BACKLOG))
-			return -ENOSPC;
-=======
 
 	/* try to post backlog requests */
 	post_backlog_cmds(cmdq);
@@ -537,7 +516,6 @@
 			atomic64_inc(&ndev->stats.dropped);
 			return -ENOSPC;
 		}
->>>>>>> 0fd79184
 		/* add to backlog list */
 		backlog_list_add(sr, cmdq);
 		return -EBUSY;

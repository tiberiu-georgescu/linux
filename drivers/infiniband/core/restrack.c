--- conflicted
+++ resolved
@@ -179,7 +179,6 @@
 	}
 
 	rdma_restrack_attach_task(res, current);
-<<<<<<< HEAD
 }
 EXPORT_SYMBOL(rdma_restrack_set_name);
 
@@ -215,43 +214,6 @@
 EXPORT_SYMBOL(rdma_restrack_new);
 
 /**
-=======
-}
-EXPORT_SYMBOL(rdma_restrack_set_name);
-
-/**
- * rdma_restrack_parent_name() - set the restrack name properties based
- * on parent restrack
- * @dst: destination resource entry
- * @parent: parent resource entry
- */
-void rdma_restrack_parent_name(struct rdma_restrack_entry *dst,
-			       const struct rdma_restrack_entry *parent)
-{
-	if (rdma_is_kernel_res(parent))
-		dst->kern_name = parent->kern_name;
-	else
-		rdma_restrack_attach_task(dst, parent->task);
-}
-EXPORT_SYMBOL(rdma_restrack_parent_name);
-
-/**
- * rdma_restrack_new() - Initializes new restrack entry to allow _put() interface
- * to release memory in fully automatic way.
- * @res - Entry to initialize
- * @type - REstrack type
- */
-void rdma_restrack_new(struct rdma_restrack_entry *res,
-		       enum rdma_restrack_type type)
-{
-	kref_init(&res->kref);
-	init_completion(&res->comp);
-	res->type = type;
-}
-EXPORT_SYMBOL(rdma_restrack_new);
-
-/**
->>>>>>> 356006a6
  * rdma_restrack_add() - add object to the reource tracking database
  * @res:  resource entry
  */
@@ -366,12 +328,9 @@
 		}
 		return;
 	}
-<<<<<<< HEAD
-=======
 
 	if (res->no_track)
 		goto out;
->>>>>>> 356006a6
 
 	dev = res_to_dev(res);
 	if (WARN_ON(!dev))

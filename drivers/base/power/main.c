/*
 * drivers/base/power/main.c - Where the driver meets power management.
 *
 * Copyright (c) 2003 Patrick Mochel
 * Copyright (c) 2003 Open Source Development Lab
 *
 * This file is released under the GPLv2
 *
 *
 * The driver model core calls device_pm_add() when a device is registered.
 * This will initialize the embedded device_pm_info object in the device
 * and add it to the list of power-controlled devices. sysfs entries for
 * controlling device power management will also be added.
 *
 * A separate list is used for keeping track of power info, because the power
 * domain dependencies may differ from the ancestral dependencies that the
 * subsystem list maintains.
 */

#include <linux/device.h>
#include <linux/kallsyms.h>
#include <linux/export.h>
#include <linux/mutex.h>
#include <linux/pm.h>
#include <linux/pm_runtime.h>
#include <linux/pm-trace.h>
#include <linux/pm_wakeirq.h>
#include <linux/interrupt.h>
#include <linux/sched.h>
#include <linux/async.h>
#include <linux/suspend.h>
#include <trace/events/power.h>
#include <linux/cpufreq.h>
#include <linux/cpuidle.h>
#include <linux/timer.h>

#include "../base.h"
#include "power.h"

typedef int (*pm_callback_t)(struct device *);

/*
 * The entries in the dpm_list list are in a depth first order, simply
 * because children are guaranteed to be discovered after parents, and
 * are inserted at the back of the list on discovery.
 *
 * Since device_pm_add() may be called with a device lock held,
 * we must never try to acquire a device lock while holding
 * dpm_list_mutex.
 */

LIST_HEAD(dpm_list);
static LIST_HEAD(dpm_prepared_list);
static LIST_HEAD(dpm_suspended_list);
static LIST_HEAD(dpm_late_early_list);
static LIST_HEAD(dpm_noirq_list);

struct suspend_stats suspend_stats;
static DEFINE_MUTEX(dpm_list_mtx);
static pm_message_t pm_transition;

static int async_error;

static char *pm_verb(int event)
{
	switch (event) {
	case PM_EVENT_SUSPEND:
		return "suspend";
	case PM_EVENT_RESUME:
		return "resume";
	case PM_EVENT_FREEZE:
		return "freeze";
	case PM_EVENT_QUIESCE:
		return "quiesce";
	case PM_EVENT_HIBERNATE:
		return "hibernate";
	case PM_EVENT_THAW:
		return "thaw";
	case PM_EVENT_RESTORE:
		return "restore";
	case PM_EVENT_RECOVER:
		return "recover";
	default:
		return "(unknown PM event)";
	}
}

/**
 * device_pm_sleep_init - Initialize system suspend-related device fields.
 * @dev: Device object being initialized.
 */
void device_pm_sleep_init(struct device *dev)
{
	dev->power.is_prepared = false;
	dev->power.is_suspended = false;
	dev->power.is_noirq_suspended = false;
	dev->power.is_late_suspended = false;
	init_completion(&dev->power.completion);
	complete_all(&dev->power.completion);
	dev->power.wakeup = NULL;
	INIT_LIST_HEAD(&dev->power.entry);
}

/**
 * device_pm_lock - Lock the list of active devices used by the PM core.
 */
void device_pm_lock(void)
{
	mutex_lock(&dpm_list_mtx);
}

/**
 * device_pm_unlock - Unlock the list of active devices used by the PM core.
 */
void device_pm_unlock(void)
{
	mutex_unlock(&dpm_list_mtx);
}

/**
 * device_pm_add - Add a device to the PM core's list of active devices.
 * @dev: Device to add to the list.
 */
void device_pm_add(struct device *dev)
{
	pr_debug("PM: Adding info for %s:%s\n",
		 dev->bus ? dev->bus->name : "No Bus", dev_name(dev));
	device_pm_check_callbacks(dev);
	mutex_lock(&dpm_list_mtx);
	if (dev->parent && dev->parent->power.is_prepared)
		dev_warn(dev, "parent %s should not be sleeping\n",
			dev_name(dev->parent));
	list_add_tail(&dev->power.entry, &dpm_list);
	dev->power.in_dpm_list = true;
	mutex_unlock(&dpm_list_mtx);
}

/**
 * device_pm_remove - Remove a device from the PM core's list of active devices.
 * @dev: Device to be removed from the list.
 */
void device_pm_remove(struct device *dev)
{
	pr_debug("PM: Removing info for %s:%s\n",
		 dev->bus ? dev->bus->name : "No Bus", dev_name(dev));
	complete_all(&dev->power.completion);
	mutex_lock(&dpm_list_mtx);
	list_del_init(&dev->power.entry);
	dev->power.in_dpm_list = false;
	mutex_unlock(&dpm_list_mtx);
	device_wakeup_disable(dev);
	pm_runtime_remove(dev);
	device_pm_check_callbacks(dev);
}

/**
 * device_pm_move_before - Move device in the PM core's list of active devices.
 * @deva: Device to move in dpm_list.
 * @devb: Device @deva should come before.
 */
void device_pm_move_before(struct device *deva, struct device *devb)
{
	pr_debug("PM: Moving %s:%s before %s:%s\n",
		 deva->bus ? deva->bus->name : "No Bus", dev_name(deva),
		 devb->bus ? devb->bus->name : "No Bus", dev_name(devb));
	/* Delete deva from dpm_list and reinsert before devb. */
	list_move_tail(&deva->power.entry, &devb->power.entry);
}

/**
 * device_pm_move_after - Move device in the PM core's list of active devices.
 * @deva: Device to move in dpm_list.
 * @devb: Device @deva should come after.
 */
void device_pm_move_after(struct device *deva, struct device *devb)
{
	pr_debug("PM: Moving %s:%s after %s:%s\n",
		 deva->bus ? deva->bus->name : "No Bus", dev_name(deva),
		 devb->bus ? devb->bus->name : "No Bus", dev_name(devb));
	/* Delete deva from dpm_list and reinsert after devb. */
	list_move(&deva->power.entry, &devb->power.entry);
}

/**
 * device_pm_move_last - Move device to end of the PM core's list of devices.
 * @dev: Device to move in dpm_list.
 */
void device_pm_move_last(struct device *dev)
{
	pr_debug("PM: Moving %s:%s to end of list\n",
		 dev->bus ? dev->bus->name : "No Bus", dev_name(dev));
	list_move_tail(&dev->power.entry, &dpm_list);
}

static ktime_t initcall_debug_start(struct device *dev)
{
	ktime_t calltime = ktime_set(0, 0);

	if (pm_print_times_enabled) {
		pr_info("calling  %s+ @ %i, parent: %s\n",
			dev_name(dev), task_pid_nr(current),
			dev->parent ? dev_name(dev->parent) : "none");
		calltime = ktime_get();
	}

	return calltime;
}

static void initcall_debug_report(struct device *dev, ktime_t calltime,
				  int error, pm_message_t state, char *info)
{
	ktime_t rettime;
	s64 nsecs;

	rettime = ktime_get();
	nsecs = (s64) ktime_to_ns(ktime_sub(rettime, calltime));

	if (pm_print_times_enabled) {
		pr_info("call %s+ returned %d after %Ld usecs\n", dev_name(dev),
			error, (unsigned long long)nsecs >> 10);
	}
}

/**
 * dpm_wait - Wait for a PM operation to complete.
 * @dev: Device to wait for.
 * @async: If unset, wait only if the device's power.async_suspend flag is set.
 */
static void dpm_wait(struct device *dev, bool async)
{
	if (!dev)
		return;

	if (async || (pm_async_enabled && dev->power.async_suspend))
		wait_for_completion(&dev->power.completion);
}

static int dpm_wait_fn(struct device *dev, void *async_ptr)
{
	dpm_wait(dev, *((bool *)async_ptr));
	return 0;
}

static void dpm_wait_for_children(struct device *dev, bool async)
{
       device_for_each_child(dev, &async, dpm_wait_fn);
}

static void dpm_wait_for_suppliers(struct device *dev, bool async)
{
	struct device_link *link;
	int idx;

	idx = device_links_read_lock();

	/*
	 * If the supplier goes away right after we've checked the link to it,
	 * we'll wait for its completion to change the state, but that's fine,
	 * because the only things that will block as a result are the SRCU
	 * callbacks freeing the link objects for the links in the list we're
	 * walking.
	 */
	list_for_each_entry_rcu(link, &dev->links.suppliers, c_node)
		if (READ_ONCE(link->status) != DL_STATE_DORMANT)
			dpm_wait(link->supplier, async);

	device_links_read_unlock(idx);
}

static void dpm_wait_for_superior(struct device *dev, bool async)
{
	dpm_wait(dev->parent, async);
	dpm_wait_for_suppliers(dev, async);
}

static void dpm_wait_for_consumers(struct device *dev, bool async)
{
	struct device_link *link;
	int idx;

	idx = device_links_read_lock();

	/*
	 * The status of a device link can only be changed from "dormant" by a
	 * probe, but that cannot happen during system suspend/resume.  In
	 * theory it can change to "dormant" at that time, but then it is
	 * reasonable to wait for the target device anyway (eg. if it goes
	 * away, it's better to wait for it to go away completely and then
	 * continue instead of trying to continue in parallel with its
	 * unregistration).
	 */
	list_for_each_entry_rcu(link, &dev->links.consumers, s_node)
		if (READ_ONCE(link->status) != DL_STATE_DORMANT)
			dpm_wait(link->consumer, async);

	device_links_read_unlock(idx);
}

static void dpm_wait_for_subordinate(struct device *dev, bool async)
{
	dpm_wait_for_children(dev, async);
	dpm_wait_for_consumers(dev, async);
}

/**
 * pm_op - Return the PM operation appropriate for given PM event.
 * @ops: PM operations to choose from.
 * @state: PM transition of the system being carried out.
 */
static pm_callback_t pm_op(const struct dev_pm_ops *ops, pm_message_t state)
{
	switch (state.event) {
#ifdef CONFIG_SUSPEND
	case PM_EVENT_SUSPEND:
		return ops->suspend;
	case PM_EVENT_RESUME:
		return ops->resume;
#endif /* CONFIG_SUSPEND */
#ifdef CONFIG_HIBERNATE_CALLBACKS
	case PM_EVENT_FREEZE:
	case PM_EVENT_QUIESCE:
		return ops->freeze;
	case PM_EVENT_HIBERNATE:
		return ops->poweroff;
	case PM_EVENT_THAW:
	case PM_EVENT_RECOVER:
		return ops->thaw;
		break;
	case PM_EVENT_RESTORE:
		return ops->restore;
#endif /* CONFIG_HIBERNATE_CALLBACKS */
	}

	return NULL;
}

/**
 * pm_late_early_op - Return the PM operation appropriate for given PM event.
 * @ops: PM operations to choose from.
 * @state: PM transition of the system being carried out.
 *
 * Runtime PM is disabled for @dev while this function is being executed.
 */
static pm_callback_t pm_late_early_op(const struct dev_pm_ops *ops,
				      pm_message_t state)
{
	switch (state.event) {
#ifdef CONFIG_SUSPEND
	case PM_EVENT_SUSPEND:
		return ops->suspend_late;
	case PM_EVENT_RESUME:
		return ops->resume_early;
#endif /* CONFIG_SUSPEND */
#ifdef CONFIG_HIBERNATE_CALLBACKS
	case PM_EVENT_FREEZE:
	case PM_EVENT_QUIESCE:
		return ops->freeze_late;
	case PM_EVENT_HIBERNATE:
		return ops->poweroff_late;
	case PM_EVENT_THAW:
	case PM_EVENT_RECOVER:
		return ops->thaw_early;
	case PM_EVENT_RESTORE:
		return ops->restore_early;
#endif /* CONFIG_HIBERNATE_CALLBACKS */
	}

	return NULL;
}

/**
 * pm_noirq_op - Return the PM operation appropriate for given PM event.
 * @ops: PM operations to choose from.
 * @state: PM transition of the system being carried out.
 *
 * The driver of @dev will not receive interrupts while this function is being
 * executed.
 */
static pm_callback_t pm_noirq_op(const struct dev_pm_ops *ops, pm_message_t state)
{
	switch (state.event) {
#ifdef CONFIG_SUSPEND
	case PM_EVENT_SUSPEND:
		return ops->suspend_noirq;
	case PM_EVENT_RESUME:
		return ops->resume_noirq;
#endif /* CONFIG_SUSPEND */
#ifdef CONFIG_HIBERNATE_CALLBACKS
	case PM_EVENT_FREEZE:
	case PM_EVENT_QUIESCE:
		return ops->freeze_noirq;
	case PM_EVENT_HIBERNATE:
		return ops->poweroff_noirq;
	case PM_EVENT_THAW:
	case PM_EVENT_RECOVER:
		return ops->thaw_noirq;
	case PM_EVENT_RESTORE:
		return ops->restore_noirq;
#endif /* CONFIG_HIBERNATE_CALLBACKS */
	}

	return NULL;
}

static void pm_dev_dbg(struct device *dev, pm_message_t state, char *info)
{
	dev_dbg(dev, "%s%s%s\n", info, pm_verb(state.event),
		((state.event & PM_EVENT_SLEEP) && device_may_wakeup(dev)) ?
		", may wakeup" : "");
}

static void pm_dev_err(struct device *dev, pm_message_t state, char *info,
			int error)
{
	printk(KERN_ERR "PM: Device %s failed to %s%s: error %d\n",
		dev_name(dev), pm_verb(state.event), info, error);
}

static void dpm_show_time(ktime_t starttime, pm_message_t state, char *info)
{
	ktime_t calltime;
	u64 usecs64;
	int usecs;

	calltime = ktime_get();
	usecs64 = ktime_to_ns(ktime_sub(calltime, starttime));
	do_div(usecs64, NSEC_PER_USEC);
	usecs = usecs64;
	if (usecs == 0)
		usecs = 1;
	pr_info("PM: %s%s%s of devices complete after %ld.%03ld msecs\n",
		info ?: "", info ? " " : "", pm_verb(state.event),
		usecs / USEC_PER_MSEC, usecs % USEC_PER_MSEC);
}

static int dpm_run_callback(pm_callback_t cb, struct device *dev,
			    pm_message_t state, char *info)
{
	ktime_t calltime;
	int error;

	if (!cb)
		return 0;

	calltime = initcall_debug_start(dev);

	pm_dev_dbg(dev, state, info);
	trace_device_pm_callback_start(dev, info, state.event);
	error = cb(dev);
	trace_device_pm_callback_end(dev, error);
	suspend_report_result(cb, error);

	initcall_debug_report(dev, calltime, error, state, info);

	return error;
}

#ifdef CONFIG_DPM_WATCHDOG
struct dpm_watchdog {
	struct device		*dev;
	struct task_struct	*tsk;
	struct timer_list	timer;
};

#define DECLARE_DPM_WATCHDOG_ON_STACK(wd) \
	struct dpm_watchdog wd

/**
 * dpm_watchdog_handler - Driver suspend / resume watchdog handler.
 * @data: Watchdog object address.
 *
 * Called when a driver has timed out suspending or resuming.
 * There's not much we can do here to recover so panic() to
 * capture a crash-dump in pstore.
 */
static void dpm_watchdog_handler(unsigned long data)
{
	struct dpm_watchdog *wd = (void *)data;

	dev_emerg(wd->dev, "**** DPM device timeout ****\n");
	show_stack(wd->tsk, NULL);
	panic("%s %s: unrecoverable failure\n",
		dev_driver_string(wd->dev), dev_name(wd->dev));
}

/**
 * dpm_watchdog_set - Enable pm watchdog for given device.
 * @wd: Watchdog. Must be allocated on the stack.
 * @dev: Device to handle.
 */
static void dpm_watchdog_set(struct dpm_watchdog *wd, struct device *dev)
{
	struct timer_list *timer = &wd->timer;

	wd->dev = dev;
	wd->tsk = current;

	init_timer_on_stack(timer);
	/* use same timeout value for both suspend and resume */
	timer->expires = jiffies + HZ * CONFIG_DPM_WATCHDOG_TIMEOUT;
	timer->function = dpm_watchdog_handler;
	timer->data = (unsigned long)wd;
	add_timer(timer);
}

/**
 * dpm_watchdog_clear - Disable suspend/resume watchdog.
 * @wd: Watchdog to disable.
 */
static void dpm_watchdog_clear(struct dpm_watchdog *wd)
{
	struct timer_list *timer = &wd->timer;

	del_timer_sync(timer);
	destroy_timer_on_stack(timer);
}
#else
#define DECLARE_DPM_WATCHDOG_ON_STACK(wd)
#define dpm_watchdog_set(x, y)
#define dpm_watchdog_clear(x)
#endif

/*------------------------- Resume routines -------------------------*/

/**
 * device_resume_noirq - Execute an "early resume" callback for given device.
 * @dev: Device to handle.
 * @state: PM transition of the system being carried out.
 * @async: If true, the device is being resumed asynchronously.
 *
 * The driver of @dev will not receive interrupts while this function is being
 * executed.
 */
static int device_resume_noirq(struct device *dev, pm_message_t state, bool async)
{
	pm_callback_t callback = NULL;
	char *info = NULL;
	int error = 0;

	TRACE_DEVICE(dev);
	TRACE_RESUME(0);

	if (dev->power.syscore || dev->power.direct_complete)
		goto Out;

	if (!dev->power.is_noirq_suspended)
		goto Out;

	dpm_wait_for_superior(dev, async);

	if (dev->pm_domain) {
		info = "noirq power domain ";
		callback = pm_noirq_op(&dev->pm_domain->ops, state);
	} else if (dev->type && dev->type->pm) {
		info = "noirq type ";
		callback = pm_noirq_op(dev->type->pm, state);
	} else if (dev->class && dev->class->pm) {
		info = "noirq class ";
		callback = pm_noirq_op(dev->class->pm, state);
	} else if (dev->bus && dev->bus->pm) {
		info = "noirq bus ";
		callback = pm_noirq_op(dev->bus->pm, state);
	}

	if (!callback && dev->driver && dev->driver->pm) {
		info = "noirq driver ";
		callback = pm_noirq_op(dev->driver->pm, state);
	}

	error = dpm_run_callback(callback, dev, state, info);
	dev->power.is_noirq_suspended = false;

 Out:
	complete_all(&dev->power.completion);
	TRACE_RESUME(error);
	return error;
}

static bool is_async(struct device *dev)
{
	return dev->power.async_suspend && pm_async_enabled
		&& !pm_trace_is_enabled();
}

static void async_resume_noirq(void *data, async_cookie_t cookie)
{
	struct device *dev = (struct device *)data;
	int error;

	error = device_resume_noirq(dev, pm_transition, true);
	if (error)
		pm_dev_err(dev, pm_transition, " async", error);

	put_device(dev);
}

/**
 * dpm_resume_noirq - Execute "noirq resume" callbacks for all devices.
 * @state: PM transition of the system being carried out.
 *
 * Call the "noirq" resume handlers for all devices in dpm_noirq_list and
 * enable device drivers to receive interrupts.
 */
void dpm_resume_noirq(pm_message_t state)
{
	struct device *dev;
	ktime_t starttime = ktime_get();

	trace_suspend_resume(TPS("dpm_resume_noirq"), state.event, true);
	mutex_lock(&dpm_list_mtx);
	pm_transition = state;

	/*
	 * Advanced the async threads upfront,
	 * in case the starting of async threads is
	 * delayed by non-async resuming devices.
	 */
	list_for_each_entry(dev, &dpm_noirq_list, power.entry) {
		reinit_completion(&dev->power.completion);
		if (is_async(dev)) {
			get_device(dev);
			async_schedule(async_resume_noirq, dev);
		}
	}

	while (!list_empty(&dpm_noirq_list)) {
		dev = to_device(dpm_noirq_list.next);
		get_device(dev);
		list_move_tail(&dev->power.entry, &dpm_late_early_list);
		mutex_unlock(&dpm_list_mtx);

		if (!is_async(dev)) {
			int error;

			error = device_resume_noirq(dev, state, false);
			if (error) {
				suspend_stats.failed_resume_noirq++;
				dpm_save_failed_step(SUSPEND_RESUME_NOIRQ);
				dpm_save_failed_dev(dev_name(dev));
				pm_dev_err(dev, state, " noirq", error);
			}
		}

		mutex_lock(&dpm_list_mtx);
		put_device(dev);
	}
	mutex_unlock(&dpm_list_mtx);
	async_synchronize_full();
	dpm_show_time(starttime, state, "noirq");
	resume_device_irqs();
	device_wakeup_disarm_wake_irqs();
	cpuidle_resume();
	trace_suspend_resume(TPS("dpm_resume_noirq"), state.event, false);
}

/**
 * device_resume_early - Execute an "early resume" callback for given device.
 * @dev: Device to handle.
 * @state: PM transition of the system being carried out.
 * @async: If true, the device is being resumed asynchronously.
 *
 * Runtime PM is disabled for @dev while this function is being executed.
 */
static int device_resume_early(struct device *dev, pm_message_t state, bool async)
{
	pm_callback_t callback = NULL;
	char *info = NULL;
	int error = 0;

	TRACE_DEVICE(dev);
	TRACE_RESUME(0);

	if (dev->power.syscore || dev->power.direct_complete)
		goto Out;

	if (!dev->power.is_late_suspended)
		goto Out;

	dpm_wait_for_superior(dev, async);

	if (dev->pm_domain) {
		info = "early power domain ";
		callback = pm_late_early_op(&dev->pm_domain->ops, state);
	} else if (dev->type && dev->type->pm) {
		info = "early type ";
		callback = pm_late_early_op(dev->type->pm, state);
	} else if (dev->class && dev->class->pm) {
		info = "early class ";
		callback = pm_late_early_op(dev->class->pm, state);
	} else if (dev->bus && dev->bus->pm) {
		info = "early bus ";
		callback = pm_late_early_op(dev->bus->pm, state);
	}

	if (!callback && dev->driver && dev->driver->pm) {
		info = "early driver ";
		callback = pm_late_early_op(dev->driver->pm, state);
	}

	error = dpm_run_callback(callback, dev, state, info);
	dev->power.is_late_suspended = false;

 Out:
	TRACE_RESUME(error);

	pm_runtime_enable(dev);
	complete_all(&dev->power.completion);
	return error;
}

static void async_resume_early(void *data, async_cookie_t cookie)
{
	struct device *dev = (struct device *)data;
	int error;

	error = device_resume_early(dev, pm_transition, true);
	if (error)
		pm_dev_err(dev, pm_transition, " async", error);

	put_device(dev);
}

/**
 * dpm_resume_early - Execute "early resume" callbacks for all devices.
 * @state: PM transition of the system being carried out.
 */
void dpm_resume_early(pm_message_t state)
{
	struct device *dev;
	ktime_t starttime = ktime_get();

	trace_suspend_resume(TPS("dpm_resume_early"), state.event, true);
	mutex_lock(&dpm_list_mtx);
	pm_transition = state;

	/*
	 * Advanced the async threads upfront,
	 * in case the starting of async threads is
	 * delayed by non-async resuming devices.
	 */
	list_for_each_entry(dev, &dpm_late_early_list, power.entry) {
		reinit_completion(&dev->power.completion);
		if (is_async(dev)) {
			get_device(dev);
			async_schedule(async_resume_early, dev);
		}
	}

	while (!list_empty(&dpm_late_early_list)) {
		dev = to_device(dpm_late_early_list.next);
		get_device(dev);
		list_move_tail(&dev->power.entry, &dpm_suspended_list);
		mutex_unlock(&dpm_list_mtx);

		if (!is_async(dev)) {
			int error;

			error = device_resume_early(dev, state, false);
			if (error) {
				suspend_stats.failed_resume_early++;
				dpm_save_failed_step(SUSPEND_RESUME_EARLY);
				dpm_save_failed_dev(dev_name(dev));
				pm_dev_err(dev, state, " early", error);
			}
		}
		mutex_lock(&dpm_list_mtx);
		put_device(dev);
	}
	mutex_unlock(&dpm_list_mtx);
	async_synchronize_full();
	dpm_show_time(starttime, state, "early");
	trace_suspend_resume(TPS("dpm_resume_early"), state.event, false);
}

/**
 * dpm_resume_start - Execute "noirq" and "early" device callbacks.
 * @state: PM transition of the system being carried out.
 */
void dpm_resume_start(pm_message_t state)
{
	dpm_resume_noirq(state);
	dpm_resume_early(state);
}
EXPORT_SYMBOL_GPL(dpm_resume_start);

/**
 * device_resume - Execute "resume" callbacks for given device.
 * @dev: Device to handle.
 * @state: PM transition of the system being carried out.
 * @async: If true, the device is being resumed asynchronously.
 */
static int device_resume(struct device *dev, pm_message_t state, bool async)
{
	pm_callback_t callback = NULL;
	char *info = NULL;
	int error = 0;
	DECLARE_DPM_WATCHDOG_ON_STACK(wd);

	TRACE_DEVICE(dev);
	TRACE_RESUME(0);

	if (dev->power.syscore)
		goto Complete;

	if (dev->power.direct_complete) {
		/* Match the pm_runtime_disable() in __device_suspend(). */
		pm_runtime_enable(dev);
		goto Complete;
	}

	dpm_wait_for_superior(dev, async);
	dpm_watchdog_set(&wd, dev);
	device_lock(dev);

	/*
	 * This is a fib.  But we'll allow new children to be added below
	 * a resumed device, even if the device hasn't been completed yet.
	 */
	dev->power.is_prepared = false;

	if (!dev->power.is_suspended)
		goto Unlock;

	if (dev->pm_domain) {
		info = "power domain ";
		callback = pm_op(&dev->pm_domain->ops, state);
		goto Driver;
	}

	if (dev->type && dev->type->pm) {
		info = "type ";
		callback = pm_op(dev->type->pm, state);
		goto Driver;
	}

	if (dev->class) {
		if (dev->class->pm) {
			info = "class ";
			callback = pm_op(dev->class->pm, state);
			goto Driver;
		} else if (dev->class->resume) {
			info = "legacy class ";
			callback = dev->class->resume;
			goto End;
		}
	}

	if (dev->bus) {
		if (dev->bus->pm) {
			info = "bus ";
			callback = pm_op(dev->bus->pm, state);
		} else if (dev->bus->resume) {
			info = "legacy bus ";
			callback = dev->bus->resume;
			goto End;
		}
	}

 Driver:
	if (!callback && dev->driver && dev->driver->pm) {
		info = "driver ";
		callback = pm_op(dev->driver->pm, state);
	}

 End:
	error = dpm_run_callback(callback, dev, state, info);
	dev->power.is_suspended = false;

 Unlock:
	device_unlock(dev);
	dpm_watchdog_clear(&wd);

 Complete:
	complete_all(&dev->power.completion);

	TRACE_RESUME(error);

	return error;
}

static void async_resume(void *data, async_cookie_t cookie)
{
	struct device *dev = (struct device *)data;
	int error;

	error = device_resume(dev, pm_transition, true);
	if (error)
		pm_dev_err(dev, pm_transition, " async", error);
	put_device(dev);
}

/**
 * dpm_resume - Execute "resume" callbacks for non-sysdev devices.
 * @state: PM transition of the system being carried out.
 *
 * Execute the appropriate "resume" callback for all devices whose status
 * indicates that they are suspended.
 */
void dpm_resume(pm_message_t state)
{
	struct device *dev;
	ktime_t starttime = ktime_get();

	trace_suspend_resume(TPS("dpm_resume"), state.event, true);
	might_sleep();

	mutex_lock(&dpm_list_mtx);
	pm_transition = state;
	async_error = 0;

	list_for_each_entry(dev, &dpm_suspended_list, power.entry) {
		reinit_completion(&dev->power.completion);
		if (is_async(dev)) {
			get_device(dev);
			async_schedule(async_resume, dev);
		}
	}

	while (!list_empty(&dpm_suspended_list)) {
		dev = to_device(dpm_suspended_list.next);
		get_device(dev);
		if (!is_async(dev)) {
			int error;

			mutex_unlock(&dpm_list_mtx);

			error = device_resume(dev, state, false);
			if (error) {
				suspend_stats.failed_resume++;
				dpm_save_failed_step(SUSPEND_RESUME);
				dpm_save_failed_dev(dev_name(dev));
				pm_dev_err(dev, state, "", error);
			}

			mutex_lock(&dpm_list_mtx);
		}
		if (!list_empty(&dev->power.entry))
			list_move_tail(&dev->power.entry, &dpm_prepared_list);
		put_device(dev);
	}
	mutex_unlock(&dpm_list_mtx);
	async_synchronize_full();
	dpm_show_time(starttime, state, NULL);

	cpufreq_resume();
	trace_suspend_resume(TPS("dpm_resume"), state.event, false);
}

/**
 * device_complete - Complete a PM transition for given device.
 * @dev: Device to handle.
 * @state: PM transition of the system being carried out.
 */
static void device_complete(struct device *dev, pm_message_t state)
{
	void (*callback)(struct device *) = NULL;
	char *info = NULL;

	if (dev->power.syscore)
		return;

	device_lock(dev);

	if (dev->pm_domain) {
		info = "completing power domain ";
		callback = dev->pm_domain->ops.complete;
	} else if (dev->type && dev->type->pm) {
		info = "completing type ";
		callback = dev->type->pm->complete;
	} else if (dev->class && dev->class->pm) {
		info = "completing class ";
		callback = dev->class->pm->complete;
	} else if (dev->bus && dev->bus->pm) {
		info = "completing bus ";
		callback = dev->bus->pm->complete;
	}

	if (!callback && dev->driver && dev->driver->pm) {
		info = "completing driver ";
		callback = dev->driver->pm->complete;
	}

	if (callback) {
		pm_dev_dbg(dev, state, info);
		callback(dev);
	}

	device_unlock(dev);

	pm_runtime_put(dev);
}

/**
 * dpm_complete - Complete a PM transition for all non-sysdev devices.
 * @state: PM transition of the system being carried out.
 *
 * Execute the ->complete() callbacks for all devices whose PM status is not
 * DPM_ON (this allows new devices to be registered).
 */
void dpm_complete(pm_message_t state)
{
	struct list_head list;

	trace_suspend_resume(TPS("dpm_complete"), state.event, true);
	might_sleep();

	INIT_LIST_HEAD(&list);
	mutex_lock(&dpm_list_mtx);
	while (!list_empty(&dpm_prepared_list)) {
		struct device *dev = to_device(dpm_prepared_list.prev);

		get_device(dev);
		dev->power.is_prepared = false;
		list_move(&dev->power.entry, &list);
		mutex_unlock(&dpm_list_mtx);

		trace_device_pm_callback_start(dev, "", state.event);
		device_complete(dev, state);
		trace_device_pm_callback_end(dev, 0);

		mutex_lock(&dpm_list_mtx);
		put_device(dev);
	}
	list_splice(&list, &dpm_list);
	mutex_unlock(&dpm_list_mtx);

	/* Allow device probing and trigger re-probing of deferred devices */
	device_unblock_probing();
	trace_suspend_resume(TPS("dpm_complete"), state.event, false);
}

/**
 * dpm_resume_end - Execute "resume" callbacks and complete system transition.
 * @state: PM transition of the system being carried out.
 *
 * Execute "resume" callbacks for all devices and complete the PM transition of
 * the system.
 */
void dpm_resume_end(pm_message_t state)
{
	dpm_resume(state);
	dpm_complete(state);
}
EXPORT_SYMBOL_GPL(dpm_resume_end);


/*------------------------- Suspend routines -------------------------*/

/**
 * resume_event - Return a "resume" message for given "suspend" sleep state.
 * @sleep_state: PM message representing a sleep state.
 *
 * Return a PM message representing the resume event corresponding to given
 * sleep state.
 */
static pm_message_t resume_event(pm_message_t sleep_state)
{
	switch (sleep_state.event) {
	case PM_EVENT_SUSPEND:
		return PMSG_RESUME;
	case PM_EVENT_FREEZE:
	case PM_EVENT_QUIESCE:
		return PMSG_RECOVER;
	case PM_EVENT_HIBERNATE:
		return PMSG_RESTORE;
	}
	return PMSG_ON;
}

/**
 * device_suspend_noirq - Execute a "late suspend" callback for given device.
 * @dev: Device to handle.
 * @state: PM transition of the system being carried out.
 * @async: If true, the device is being suspended asynchronously.
 *
 * The driver of @dev will not receive interrupts while this function is being
 * executed.
 */
static int __device_suspend_noirq(struct device *dev, pm_message_t state, bool async)
{
	pm_callback_t callback = NULL;
	char *info = NULL;
	int error = 0;

	TRACE_DEVICE(dev);
	TRACE_SUSPEND(0);

	dpm_wait_for_children(dev, async);

	if (async_error)
		goto Complete;

	if (pm_wakeup_pending()) {
		async_error = -EBUSY;
		goto Complete;
	}

	if (dev->power.syscore || dev->power.direct_complete)
		goto Complete;

<<<<<<< HEAD
=======
	dpm_wait_for_subordinate(dev, async);

>>>>>>> 5d47ec02
	if (dev->pm_domain) {
		info = "noirq power domain ";
		callback = pm_noirq_op(&dev->pm_domain->ops, state);
	} else if (dev->type && dev->type->pm) {
		info = "noirq type ";
		callback = pm_noirq_op(dev->type->pm, state);
	} else if (dev->class && dev->class->pm) {
		info = "noirq class ";
		callback = pm_noirq_op(dev->class->pm, state);
	} else if (dev->bus && dev->bus->pm) {
		info = "noirq bus ";
		callback = pm_noirq_op(dev->bus->pm, state);
	}

	if (!callback && dev->driver && dev->driver->pm) {
		info = "noirq driver ";
		callback = pm_noirq_op(dev->driver->pm, state);
	}

	error = dpm_run_callback(callback, dev, state, info);
	if (!error)
		dev->power.is_noirq_suspended = true;
	else
		async_error = error;

Complete:
	complete_all(&dev->power.completion);
	TRACE_SUSPEND(error);
	return error;
}

static void async_suspend_noirq(void *data, async_cookie_t cookie)
{
	struct device *dev = (struct device *)data;
	int error;

	error = __device_suspend_noirq(dev, pm_transition, true);
	if (error) {
		dpm_save_failed_dev(dev_name(dev));
		pm_dev_err(dev, pm_transition, " async", error);
	}

	put_device(dev);
}

static int device_suspend_noirq(struct device *dev)
{
	reinit_completion(&dev->power.completion);

	if (is_async(dev)) {
		get_device(dev);
		async_schedule(async_suspend_noirq, dev);
		return 0;
	}
	return __device_suspend_noirq(dev, pm_transition, false);
}

/**
 * dpm_suspend_noirq - Execute "noirq suspend" callbacks for all devices.
 * @state: PM transition of the system being carried out.
 *
 * Prevent device drivers from receiving interrupts and call the "noirq" suspend
 * handlers for all non-sysdev devices.
 */
int dpm_suspend_noirq(pm_message_t state)
{
	ktime_t starttime = ktime_get();
	int error = 0;

	trace_suspend_resume(TPS("dpm_suspend_noirq"), state.event, true);
	cpuidle_pause();
	device_wakeup_arm_wake_irqs();
	suspend_device_irqs();
	mutex_lock(&dpm_list_mtx);
	pm_transition = state;
	async_error = 0;

	while (!list_empty(&dpm_late_early_list)) {
		struct device *dev = to_device(dpm_late_early_list.prev);

		get_device(dev);
		mutex_unlock(&dpm_list_mtx);

		error = device_suspend_noirq(dev);

		mutex_lock(&dpm_list_mtx);
		if (error) {
			pm_dev_err(dev, state, " noirq", error);
			dpm_save_failed_dev(dev_name(dev));
			put_device(dev);
			break;
		}
		if (!list_empty(&dev->power.entry))
			list_move(&dev->power.entry, &dpm_noirq_list);
		put_device(dev);

		if (async_error)
			break;
	}
	mutex_unlock(&dpm_list_mtx);
	async_synchronize_full();
	if (!error)
		error = async_error;

	if (error) {
		suspend_stats.failed_suspend_noirq++;
		dpm_save_failed_step(SUSPEND_SUSPEND_NOIRQ);
		dpm_resume_noirq(resume_event(state));
	} else {
		dpm_show_time(starttime, state, "noirq");
	}
	trace_suspend_resume(TPS("dpm_suspend_noirq"), state.event, false);
	return error;
}

/**
 * device_suspend_late - Execute a "late suspend" callback for given device.
 * @dev: Device to handle.
 * @state: PM transition of the system being carried out.
 * @async: If true, the device is being suspended asynchronously.
 *
 * Runtime PM is disabled for @dev while this function is being executed.
 */
static int __device_suspend_late(struct device *dev, pm_message_t state, bool async)
{
	pm_callback_t callback = NULL;
	char *info = NULL;
	int error = 0;

	TRACE_DEVICE(dev);
	TRACE_SUSPEND(0);

	__pm_runtime_disable(dev, false);

	dpm_wait_for_children(dev, async);

	if (async_error)
		goto Complete;

	if (pm_wakeup_pending()) {
		async_error = -EBUSY;
		goto Complete;
	}

	if (dev->power.syscore || dev->power.direct_complete)
		goto Complete;

<<<<<<< HEAD
=======
	dpm_wait_for_subordinate(dev, async);

>>>>>>> 5d47ec02
	if (dev->pm_domain) {
		info = "late power domain ";
		callback = pm_late_early_op(&dev->pm_domain->ops, state);
	} else if (dev->type && dev->type->pm) {
		info = "late type ";
		callback = pm_late_early_op(dev->type->pm, state);
	} else if (dev->class && dev->class->pm) {
		info = "late class ";
		callback = pm_late_early_op(dev->class->pm, state);
	} else if (dev->bus && dev->bus->pm) {
		info = "late bus ";
		callback = pm_late_early_op(dev->bus->pm, state);
	}

	if (!callback && dev->driver && dev->driver->pm) {
		info = "late driver ";
		callback = pm_late_early_op(dev->driver->pm, state);
	}

	error = dpm_run_callback(callback, dev, state, info);
	if (!error)
		dev->power.is_late_suspended = true;
	else
		async_error = error;

Complete:
	TRACE_SUSPEND(error);
	complete_all(&dev->power.completion);
	return error;
}

static void async_suspend_late(void *data, async_cookie_t cookie)
{
	struct device *dev = (struct device *)data;
	int error;

	error = __device_suspend_late(dev, pm_transition, true);
	if (error) {
		dpm_save_failed_dev(dev_name(dev));
		pm_dev_err(dev, pm_transition, " async", error);
	}
	put_device(dev);
}

static int device_suspend_late(struct device *dev)
{
	reinit_completion(&dev->power.completion);

	if (is_async(dev)) {
		get_device(dev);
		async_schedule(async_suspend_late, dev);
		return 0;
	}

	return __device_suspend_late(dev, pm_transition, false);
}

/**
 * dpm_suspend_late - Execute "late suspend" callbacks for all devices.
 * @state: PM transition of the system being carried out.
 */
int dpm_suspend_late(pm_message_t state)
{
	ktime_t starttime = ktime_get();
	int error = 0;

	trace_suspend_resume(TPS("dpm_suspend_late"), state.event, true);
	mutex_lock(&dpm_list_mtx);
	pm_transition = state;
	async_error = 0;

	while (!list_empty(&dpm_suspended_list)) {
		struct device *dev = to_device(dpm_suspended_list.prev);

		get_device(dev);
		mutex_unlock(&dpm_list_mtx);

		error = device_suspend_late(dev);

		mutex_lock(&dpm_list_mtx);
		if (!list_empty(&dev->power.entry))
			list_move(&dev->power.entry, &dpm_late_early_list);

		if (error) {
			pm_dev_err(dev, state, " late", error);
			dpm_save_failed_dev(dev_name(dev));
			put_device(dev);
			break;
		}
		put_device(dev);

		if (async_error)
			break;
	}
	mutex_unlock(&dpm_list_mtx);
	async_synchronize_full();
	if (!error)
		error = async_error;
	if (error) {
		suspend_stats.failed_suspend_late++;
		dpm_save_failed_step(SUSPEND_SUSPEND_LATE);
		dpm_resume_early(resume_event(state));
	} else {
		dpm_show_time(starttime, state, "late");
	}
	trace_suspend_resume(TPS("dpm_suspend_late"), state.event, false);
	return error;
}

/**
 * dpm_suspend_end - Execute "late" and "noirq" device suspend callbacks.
 * @state: PM transition of the system being carried out.
 */
int dpm_suspend_end(pm_message_t state)
{
	int error = dpm_suspend_late(state);
	if (error)
		return error;

	error = dpm_suspend_noirq(state);
	if (error) {
		dpm_resume_early(resume_event(state));
		return error;
	}

	return 0;
}
EXPORT_SYMBOL_GPL(dpm_suspend_end);

/**
 * legacy_suspend - Execute a legacy (bus or class) suspend callback for device.
 * @dev: Device to suspend.
 * @state: PM transition of the system being carried out.
 * @cb: Suspend callback to execute.
 * @info: string description of caller.
 */
static int legacy_suspend(struct device *dev, pm_message_t state,
			  int (*cb)(struct device *dev, pm_message_t state),
			  char *info)
{
	int error;
	ktime_t calltime;

	calltime = initcall_debug_start(dev);

	trace_device_pm_callback_start(dev, info, state.event);
	error = cb(dev, state);
	trace_device_pm_callback_end(dev, error);
	suspend_report_result(cb, error);

	initcall_debug_report(dev, calltime, error, state, info);

	return error;
}

static void dpm_clear_suppliers_direct_complete(struct device *dev)
{
	struct device_link *link;
	int idx;

	idx = device_links_read_lock();

	list_for_each_entry_rcu(link, &dev->links.suppliers, c_node) {
		spin_lock_irq(&link->supplier->power.lock);
		link->supplier->power.direct_complete = false;
		spin_unlock_irq(&link->supplier->power.lock);
	}

	device_links_read_unlock(idx);
}

/**
 * device_suspend - Execute "suspend" callbacks for given device.
 * @dev: Device to handle.
 * @state: PM transition of the system being carried out.
 * @async: If true, the device is being suspended asynchronously.
 */
static int __device_suspend(struct device *dev, pm_message_t state, bool async)
{
	pm_callback_t callback = NULL;
	char *info = NULL;
	int error = 0;
	DECLARE_DPM_WATCHDOG_ON_STACK(wd);

	TRACE_DEVICE(dev);
	TRACE_SUSPEND(0);

	dpm_wait_for_subordinate(dev, async);

	if (async_error)
		goto Complete;

	/*
	 * If a device configured to wake up the system from sleep states
	 * has been suspended at run time and there's a resume request pending
	 * for it, this is equivalent to the device signaling wakeup, so the
	 * system suspend operation should be aborted.
	 */
	if (pm_runtime_barrier(dev) && device_may_wakeup(dev))
		pm_wakeup_event(dev, 0);

	if (pm_wakeup_pending()) {
		async_error = -EBUSY;
		goto Complete;
	}

	if (dev->power.syscore)
		goto Complete;

	if (dev->power.direct_complete) {
		if (pm_runtime_status_suspended(dev)) {
			pm_runtime_disable(dev);
			if (pm_runtime_status_suspended(dev))
				goto Complete;

			pm_runtime_enable(dev);
		}
		dev->power.direct_complete = false;
	}

	dpm_watchdog_set(&wd, dev);
	device_lock(dev);

	if (dev->pm_domain) {
		info = "power domain ";
		callback = pm_op(&dev->pm_domain->ops, state);
		goto Run;
	}

	if (dev->type && dev->type->pm) {
		info = "type ";
		callback = pm_op(dev->type->pm, state);
		goto Run;
	}

	if (dev->class) {
		if (dev->class->pm) {
			info = "class ";
			callback = pm_op(dev->class->pm, state);
			goto Run;
		} else if (dev->class->suspend) {
			pm_dev_dbg(dev, state, "legacy class ");
			error = legacy_suspend(dev, state, dev->class->suspend,
						"legacy class ");
			goto End;
		}
	}

	if (dev->bus) {
		if (dev->bus->pm) {
			info = "bus ";
			callback = pm_op(dev->bus->pm, state);
		} else if (dev->bus->suspend) {
			pm_dev_dbg(dev, state, "legacy bus ");
			error = legacy_suspend(dev, state, dev->bus->suspend,
						"legacy bus ");
			goto End;
		}
	}

 Run:
	if (!callback && dev->driver && dev->driver->pm) {
		info = "driver ";
		callback = pm_op(dev->driver->pm, state);
	}

	error = dpm_run_callback(callback, dev, state, info);

 End:
	if (!error) {
		struct device *parent = dev->parent;

		dev->power.is_suspended = true;
		if (parent) {
			spin_lock_irq(&parent->power.lock);

			dev->parent->power.direct_complete = false;
			if (dev->power.wakeup_path
			    && !dev->parent->power.ignore_children)
				dev->parent->power.wakeup_path = true;

			spin_unlock_irq(&parent->power.lock);
		}
		dpm_clear_suppliers_direct_complete(dev);
	}

	device_unlock(dev);
	dpm_watchdog_clear(&wd);

 Complete:
	if (error)
		async_error = error;

	complete_all(&dev->power.completion);
	TRACE_SUSPEND(error);
	return error;
}

static void async_suspend(void *data, async_cookie_t cookie)
{
	struct device *dev = (struct device *)data;
	int error;

	error = __device_suspend(dev, pm_transition, true);
	if (error) {
		dpm_save_failed_dev(dev_name(dev));
		pm_dev_err(dev, pm_transition, " async", error);
	}

	put_device(dev);
}

static int device_suspend(struct device *dev)
{
	reinit_completion(&dev->power.completion);

	if (is_async(dev)) {
		get_device(dev);
		async_schedule(async_suspend, dev);
		return 0;
	}

	return __device_suspend(dev, pm_transition, false);
}

/**
 * dpm_suspend - Execute "suspend" callbacks for all non-sysdev devices.
 * @state: PM transition of the system being carried out.
 */
int dpm_suspend(pm_message_t state)
{
	ktime_t starttime = ktime_get();
	int error = 0;

	trace_suspend_resume(TPS("dpm_suspend"), state.event, true);
	might_sleep();

	cpufreq_suspend();

	mutex_lock(&dpm_list_mtx);
	pm_transition = state;
	async_error = 0;
	while (!list_empty(&dpm_prepared_list)) {
		struct device *dev = to_device(dpm_prepared_list.prev);

		get_device(dev);
		mutex_unlock(&dpm_list_mtx);

		error = device_suspend(dev);

		mutex_lock(&dpm_list_mtx);
		if (error) {
			pm_dev_err(dev, state, "", error);
			dpm_save_failed_dev(dev_name(dev));
			put_device(dev);
			break;
		}
		if (!list_empty(&dev->power.entry))
			list_move(&dev->power.entry, &dpm_suspended_list);
		put_device(dev);
		if (async_error)
			break;
	}
	mutex_unlock(&dpm_list_mtx);
	async_synchronize_full();
	if (!error)
		error = async_error;
	if (error) {
		suspend_stats.failed_suspend++;
		dpm_save_failed_step(SUSPEND_SUSPEND);
	} else
		dpm_show_time(starttime, state, NULL);
	trace_suspend_resume(TPS("dpm_suspend"), state.event, false);
	return error;
}

/**
 * device_prepare - Prepare a device for system power transition.
 * @dev: Device to handle.
 * @state: PM transition of the system being carried out.
 *
 * Execute the ->prepare() callback(s) for given device.  No new children of the
 * device may be registered after this function has returned.
 */
static int device_prepare(struct device *dev, pm_message_t state)
{
	int (*callback)(struct device *) = NULL;
	int ret = 0;

	if (dev->power.syscore)
		return 0;

	/*
	 * If a device's parent goes into runtime suspend at the wrong time,
	 * it won't be possible to resume the device.  To prevent this we
	 * block runtime suspend here, during the prepare phase, and allow
	 * it again during the complete phase.
	 */
	pm_runtime_get_noresume(dev);

	device_lock(dev);

	dev->power.wakeup_path = device_may_wakeup(dev);

	if (dev->power.no_pm_callbacks) {
		ret = 1;	/* Let device go direct_complete */
		goto unlock;
	}

	if (dev->pm_domain)
		callback = dev->pm_domain->ops.prepare;
	else if (dev->type && dev->type->pm)
		callback = dev->type->pm->prepare;
	else if (dev->class && dev->class->pm)
		callback = dev->class->pm->prepare;
	else if (dev->bus && dev->bus->pm)
		callback = dev->bus->pm->prepare;

	if (!callback && dev->driver && dev->driver->pm)
		callback = dev->driver->pm->prepare;

	if (callback)
		ret = callback(dev);

unlock:
	device_unlock(dev);

	if (ret < 0) {
		suspend_report_result(callback, ret);
		pm_runtime_put(dev);
		return ret;
	}
	/*
	 * A positive return value from ->prepare() means "this device appears
	 * to be runtime-suspended and its state is fine, so if it really is
	 * runtime-suspended, you can leave it in that state provided that you
	 * will do the same thing with all of its descendants".  This only
	 * applies to suspend transitions, however.
	 */
	spin_lock_irq(&dev->power.lock);
	dev->power.direct_complete = ret > 0 && state.event == PM_EVENT_SUSPEND;
	spin_unlock_irq(&dev->power.lock);
	return 0;
}

/**
 * dpm_prepare - Prepare all non-sysdev devices for a system PM transition.
 * @state: PM transition of the system being carried out.
 *
 * Execute the ->prepare() callback(s) for all devices.
 */
int dpm_prepare(pm_message_t state)
{
	int error = 0;

	trace_suspend_resume(TPS("dpm_prepare"), state.event, true);
	might_sleep();

	/*
	 * Give a chance for the known devices to complete their probes, before
	 * disable probing of devices. This sync point is important at least
	 * at boot time + hibernation restore.
	 */
	wait_for_device_probe();
	/*
	 * It is unsafe if probing of devices will happen during suspend or
	 * hibernation and system behavior will be unpredictable in this case.
	 * So, let's prohibit device's probing here and defer their probes
	 * instead. The normal behavior will be restored in dpm_complete().
	 */
	device_block_probing();

	mutex_lock(&dpm_list_mtx);
	while (!list_empty(&dpm_list)) {
		struct device *dev = to_device(dpm_list.next);

		get_device(dev);
		mutex_unlock(&dpm_list_mtx);

		trace_device_pm_callback_start(dev, "", state.event);
		error = device_prepare(dev, state);
		trace_device_pm_callback_end(dev, error);

		mutex_lock(&dpm_list_mtx);
		if (error) {
			if (error == -EAGAIN) {
				put_device(dev);
				error = 0;
				continue;
			}
			printk(KERN_INFO "PM: Device %s not prepared "
				"for power transition: code %d\n",
				dev_name(dev), error);
			put_device(dev);
			break;
		}
		dev->power.is_prepared = true;
		if (!list_empty(&dev->power.entry))
			list_move_tail(&dev->power.entry, &dpm_prepared_list);
		put_device(dev);
	}
	mutex_unlock(&dpm_list_mtx);
	trace_suspend_resume(TPS("dpm_prepare"), state.event, false);
	return error;
}

/**
 * dpm_suspend_start - Prepare devices for PM transition and suspend them.
 * @state: PM transition of the system being carried out.
 *
 * Prepare all non-sysdev devices for system PM transition and execute "suspend"
 * callbacks for them.
 */
int dpm_suspend_start(pm_message_t state)
{
	int error;

	error = dpm_prepare(state);
	if (error) {
		suspend_stats.failed_prepare++;
		dpm_save_failed_step(SUSPEND_PREPARE);
	} else
		error = dpm_suspend(state);
	return error;
}
EXPORT_SYMBOL_GPL(dpm_suspend_start);

void __suspend_report_result(const char *function, void *fn, int ret)
{
	if (ret)
		printk(KERN_ERR "%s(): %pF returns %d\n", function, fn, ret);
}
EXPORT_SYMBOL_GPL(__suspend_report_result);

/**
 * device_pm_wait_for_dev - Wait for suspend/resume of a device to complete.
 * @dev: Device to wait for.
 * @subordinate: Device that needs to wait for @dev.
 */
int device_pm_wait_for_dev(struct device *subordinate, struct device *dev)
{
	dpm_wait(dev, subordinate->power.async_suspend);
	return async_error;
}
EXPORT_SYMBOL_GPL(device_pm_wait_for_dev);

/**
 * dpm_for_each_dev - device iterator.
 * @data: data for the callback.
 * @fn: function to be called for each device.
 *
 * Iterate over devices in dpm_list, and call @fn for each device,
 * passing it @data.
 */
void dpm_for_each_dev(void *data, void (*fn)(struct device *, void *))
{
	struct device *dev;

	if (!fn)
		return;

	device_pm_lock();
	list_for_each_entry(dev, &dpm_list, power.entry)
		fn(dev, data);
	device_pm_unlock();
}
EXPORT_SYMBOL_GPL(dpm_for_each_dev);

static bool pm_ops_is_empty(const struct dev_pm_ops *ops)
{
	if (!ops)
		return true;

	return !ops->prepare &&
	       !ops->suspend &&
	       !ops->suspend_late &&
	       !ops->suspend_noirq &&
	       !ops->resume_noirq &&
	       !ops->resume_early &&
	       !ops->resume &&
	       !ops->complete;
}

void device_pm_check_callbacks(struct device *dev)
{
	spin_lock_irq(&dev->power.lock);
	dev->power.no_pm_callbacks =
		(!dev->bus || pm_ops_is_empty(dev->bus->pm)) &&
		(!dev->class || pm_ops_is_empty(dev->class->pm)) &&
		(!dev->type || pm_ops_is_empty(dev->type->pm)) &&
		(!dev->pm_domain || pm_ops_is_empty(&dev->pm_domain->ops)) &&
		(!dev->driver || pm_ops_is_empty(dev->driver->pm));
	spin_unlock_irq(&dev->power.lock);
}<|MERGE_RESOLUTION|>--- conflicted
+++ resolved
@@ -1085,7 +1085,7 @@
 	TRACE_DEVICE(dev);
 	TRACE_SUSPEND(0);
 
-	dpm_wait_for_children(dev, async);
+	dpm_wait_for_subordinate(dev, async);
 
 	if (async_error)
 		goto Complete;
@@ -1098,11 +1098,6 @@
 	if (dev->power.syscore || dev->power.direct_complete)
 		goto Complete;
 
-<<<<<<< HEAD
-=======
-	dpm_wait_for_subordinate(dev, async);
-
->>>>>>> 5d47ec02
 	if (dev->pm_domain) {
 		info = "noirq power domain ";
 		callback = pm_noirq_op(&dev->pm_domain->ops, state);
@@ -1237,7 +1232,7 @@
 
 	__pm_runtime_disable(dev, false);
 
-	dpm_wait_for_children(dev, async);
+	dpm_wait_for_subordinate(dev, async);
 
 	if (async_error)
 		goto Complete;
@@ -1250,11 +1245,6 @@
 	if (dev->power.syscore || dev->power.direct_complete)
 		goto Complete;
 
-<<<<<<< HEAD
-=======
-	dpm_wait_for_subordinate(dev, async);
-
->>>>>>> 5d47ec02
 	if (dev->pm_domain) {
 		info = "late power domain ";
 		callback = pm_late_early_op(&dev->pm_domain->ops, state);

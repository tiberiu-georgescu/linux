--- conflicted
+++ resolved
@@ -446,21 +446,12 @@
 	hdr = ptp_parse_header(skb, ptp_class);
 	if (!hdr)
 		return false;
-<<<<<<< HEAD
 
 	msgtype = ptp_get_msgtype(hdr, ptp_class);
 	clkid = be64_to_cpup((__be64 *)&hdr->source_port_identity.clock_identity.id[0]);
 	portn = be16_to_cpu(hdr->source_port_identity.port_number);
 	seqid = be16_to_cpu(hdr->sequence_id);
 
-=======
-
-	msgtype = ptp_get_msgtype(hdr, ptp_class);
-	clkid = be64_to_cpup((__be64 *)&hdr->source_port_identity.clock_identity.id[0]);
-	portn = be16_to_cpu(hdr->source_port_identity.port_number);
-	seqid = be16_to_cpu(hdr->sequence_id);
-
->>>>>>> 356006a6
 	if (tag_to_msgtype(ts->tag & 0x7) != msgtype) {
 		dev_dbg(dev, "msgtype mismatch ts %hhu != skb %hhu\n",
 			tag_to_msgtype(ts->tag & 0x7), msgtype);
@@ -687,15 +678,9 @@
 
 	msgtype = ptp_get_msgtype(hdr, type);
 
-<<<<<<< HEAD
-	switch ((msgtype & 0xf)) {
-	case SYNC:
-	case PDELAY_RESP:
-=======
 	switch (msgtype) {
 	case PTP_MSGTYPE_SYNC:
 	case PTP_MSGTYPE_PDELAY_RESP:
->>>>>>> 356006a6
 		return true;
 	default:
 		return false;

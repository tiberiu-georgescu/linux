--- conflicted
+++ resolved
@@ -66,10 +66,6 @@
 		return;
 	}
 
-<<<<<<< HEAD
-	memset(&p, 0, sizeof(p));
-=======
->>>>>>> 69dbdfff
 	p.addr = base_addr;
 	p.space = space;
 	p.regspacing = offset;

--- conflicted
+++ resolved
@@ -23,11 +23,7 @@
 	int ret;
 
 	rtd = snd_soc_get_pcm_runtime(card, &card->dai_link[0]);
-<<<<<<< HEAD
-	codec_dai = rtd->codec_dai;
-=======
 	codec_dai = asoc_rtd_to_codec(rtd, 0);
->>>>>>> 04d5ce62
 
 	if (dapm->dev != codec_dai->dev)
 		return 0;
@@ -70,11 +66,7 @@
 	int ret;
 
 	rtd = snd_soc_get_pcm_runtime(card, &card->dai_link[0]);
-<<<<<<< HEAD
-	codec_dai = rtd->codec_dai;
-=======
 	codec_dai = asoc_rtd_to_codec(rtd, 0);
->>>>>>> 04d5ce62
 
 	if (dapm->dev != codec_dai->dev)
 		return 0;
@@ -189,13 +181,8 @@
 	int ret;
 
 	rtd = snd_soc_get_pcm_runtime(card, &card->dai_link[0]);
-<<<<<<< HEAD
-	component = rtd->codec_dai->component;
-	codec_dai = rtd->codec_dai;
-=======
 	component = asoc_rtd_to_codec(rtd, 0)->component;
 	codec_dai = asoc_rtd_to_codec(rtd, 0);
->>>>>>> 04d5ce62
 
 	ret = snd_soc_dai_set_sysclk(codec_dai, WM8962_SYSCLK_MCLK,
 				     32768, SND_SOC_CLOCK_IN);

// SPDX-License-Identifier: GPL-2.0
/*
 * Copyright (C) 2018 Christoph Hellwig.
 *
 * DMA operations that map physical memory directly without using an IOMMU.
 */
#include <linux/memblock.h> /* for max_pfn */
#include <linux/export.h>
#include <linux/mm.h>
#include <linux/dma-direct.h>
#include <linux/scatterlist.h>
#include <linux/dma-contiguous.h>
#include <linux/dma-noncoherent.h>
#include <linux/pfn.h>
#include <linux/set_memory.h>

/*
 * Most architectures use ZONE_DMA for the first 16 Megabytes, but
 * some use it for entirely different regions:
 */
#ifndef ARCH_ZONE_DMA_BITS
#define ARCH_ZONE_DMA_BITS 24
#endif

/*
 * For AMD SEV all DMA must be to unencrypted addresses.
 */
static inline bool force_dma_unencrypted(void)
{
	return sev_active();
}

static bool
check_addr(struct device *dev, dma_addr_t dma_addr, size_t size,
		const char *caller)
{
	if (unlikely(dev && !dma_capable(dev, dma_addr, size))) {
		if (!dev->dma_mask) {
			dev_err(dev,
				"%s: call on device without dma_mask\n",
				caller);
			return false;
		}

		if (*dev->dma_mask >= DMA_BIT_MASK(32) || dev->bus_dma_mask) {
			dev_err(dev,
				"%s: overflow %pad+%zu of device mask %llx bus mask %llx\n",
				caller, &dma_addr, size,
				*dev->dma_mask, dev->bus_dma_mask);
		}
		return false;
	}
	return true;
}

static inline dma_addr_t phys_to_dma_direct(struct device *dev,
		phys_addr_t phys)
{
	if (force_dma_unencrypted())
		return __phys_to_dma(dev, phys);
	return phys_to_dma(dev, phys);
}

u64 dma_direct_get_required_mask(struct device *dev)
{
	u64 max_dma = phys_to_dma_direct(dev, (max_pfn - 1) << PAGE_SHIFT);

	if (dev->bus_dma_mask && dev->bus_dma_mask < max_dma)
		max_dma = dev->bus_dma_mask;

	return (1ULL << (fls64(max_dma) - 1)) * 2 - 1;
}

static gfp_t __dma_direct_optimal_gfp_mask(struct device *dev, u64 dma_mask,
		u64 *phys_mask)
{
	if (dev->bus_dma_mask && dev->bus_dma_mask < dma_mask)
		dma_mask = dev->bus_dma_mask;

	if (force_dma_unencrypted())
		*phys_mask = __dma_to_phys(dev, dma_mask);
	else
		*phys_mask = dma_to_phys(dev, dma_mask);

	/*
	 * Optimistically try the zone that the physical address mask falls
	 * into first.  If that returns memory that isn't actually addressable
	 * we will fallback to the next lower zone and try again.
	 *
	 * Note that GFP_DMA32 and GFP_DMA are no ops without the corresponding
	 * zones.
	 */
	if (*phys_mask <= DMA_BIT_MASK(ARCH_ZONE_DMA_BITS))
		return GFP_DMA;
	if (*phys_mask <= DMA_BIT_MASK(32))
		return GFP_DMA32;
	return 0;
}

static bool dma_coherent_ok(struct device *dev, phys_addr_t phys, size_t size)
{
	return phys_to_dma_direct(dev, phys) + size - 1 <=
			min_not_zero(dev->coherent_dma_mask, dev->bus_dma_mask);
}

void *dma_direct_alloc_pages(struct device *dev, size_t size,
		dma_addr_t *dma_handle, gfp_t gfp, unsigned long attrs)
{
	unsigned int count = PAGE_ALIGN(size) >> PAGE_SHIFT;
	int page_order = get_order(size);
	struct page *page = NULL;
	u64 phys_mask;
	void *ret;

	if (attrs & DMA_ATTR_NO_WARN)
		gfp |= __GFP_NOWARN;

	/* we always manually zero the memory once we are done: */
	gfp &= ~__GFP_ZERO;
	gfp |= __dma_direct_optimal_gfp_mask(dev, dev->coherent_dma_mask,
			&phys_mask);
again:
	/* CMA can be used only in the context which permits sleeping */
	if (gfpflags_allow_blocking(gfp)) {
		page = dma_alloc_from_contiguous(dev, count, page_order,
						 gfp & __GFP_NOWARN);
		if (page && !dma_coherent_ok(dev, page_to_phys(page), size)) {
			dma_release_from_contiguous(dev, page, count);
			page = NULL;
		}
	}
	if (!page)
		page = alloc_pages_node(dev_to_node(dev), gfp, page_order);

	if (page && !dma_coherent_ok(dev, page_to_phys(page), size)) {
		__free_pages(page, page_order);
		page = NULL;

		if (IS_ENABLED(CONFIG_ZONE_DMA32) &&
		    phys_mask < DMA_BIT_MASK(64) &&
		    !(gfp & (GFP_DMA32 | GFP_DMA))) {
			gfp |= GFP_DMA32;
			goto again;
		}

		if (IS_ENABLED(CONFIG_ZONE_DMA) &&
		    phys_mask < DMA_BIT_MASK(32) && !(gfp & GFP_DMA)) {
			gfp = (gfp & ~GFP_DMA32) | GFP_DMA;
			goto again;
		}
	}

	if (!page)
		return NULL;
	ret = page_address(page);
	if (force_dma_unencrypted()) {
		set_memory_decrypted((unsigned long)ret, 1 << page_order);
		*dma_handle = __phys_to_dma(dev, page_to_phys(page));
	} else {
		*dma_handle = phys_to_dma(dev, page_to_phys(page));
	}
	memset(ret, 0, size);
	return ret;
}

/*
 * NOTE: this function must never look at the dma_addr argument, because we want
 * to be able to use it as a helper for iommu implementations as well.
 */
void dma_direct_free_pages(struct device *dev, size_t size, void *cpu_addr,
		dma_addr_t dma_addr, unsigned long attrs)
{
	unsigned int count = PAGE_ALIGN(size) >> PAGE_SHIFT;
	unsigned int page_order = get_order(size);

	if (force_dma_unencrypted())
		set_memory_encrypted((unsigned long)cpu_addr, 1 << page_order);
	if (!dma_release_from_contiguous(dev, virt_to_page(cpu_addr), count))
		free_pages((unsigned long)cpu_addr, page_order);
}

void *dma_direct_alloc(struct device *dev, size_t size,
		dma_addr_t *dma_handle, gfp_t gfp, unsigned long attrs)
{
	if (!dev_is_dma_coherent(dev))
		return arch_dma_alloc(dev, size, dma_handle, gfp, attrs);
	return dma_direct_alloc_pages(dev, size, dma_handle, gfp, attrs);
}

void dma_direct_free(struct device *dev, size_t size,
		void *cpu_addr, dma_addr_t dma_addr, unsigned long attrs)
{
	if (!dev_is_dma_coherent(dev))
		arch_dma_free(dev, size, cpu_addr, dma_addr, attrs);
	else
		dma_direct_free_pages(dev, size, cpu_addr, dma_addr, attrs);
}

static void dma_direct_sync_single_for_device(struct device *dev,
		dma_addr_t addr, size_t size, enum dma_data_direction dir)
{
	if (dev_is_dma_coherent(dev))
		return;
	arch_sync_dma_for_device(dev, dma_to_phys(dev, addr), size, dir);
}

static void dma_direct_sync_sg_for_device(struct device *dev,
		struct scatterlist *sgl, int nents, enum dma_data_direction dir)
{
	struct scatterlist *sg;
	int i;

	if (dev_is_dma_coherent(dev))
		return;

	for_each_sg(sgl, sg, nents, i)
		arch_sync_dma_for_device(dev, sg_phys(sg), sg->length, dir);
}

#if defined(CONFIG_ARCH_HAS_SYNC_DMA_FOR_CPU) || \
    defined(CONFIG_ARCH_HAS_SYNC_DMA_FOR_CPU_ALL)
static void dma_direct_sync_single_for_cpu(struct device *dev,
		dma_addr_t addr, size_t size, enum dma_data_direction dir)
{
	if (dev_is_dma_coherent(dev))
		return;
	arch_sync_dma_for_cpu(dev, dma_to_phys(dev, addr), size, dir);
	arch_sync_dma_for_cpu_all(dev);
}

static void dma_direct_sync_sg_for_cpu(struct device *dev,
		struct scatterlist *sgl, int nents, enum dma_data_direction dir)
{
	struct scatterlist *sg;
	int i;

	if (dev_is_dma_coherent(dev))
		return;

	for_each_sg(sgl, sg, nents, i)
		arch_sync_dma_for_cpu(dev, sg_phys(sg), sg->length, dir);
	arch_sync_dma_for_cpu_all(dev);
}

static void dma_direct_unmap_page(struct device *dev, dma_addr_t addr,
		size_t size, enum dma_data_direction dir, unsigned long attrs)
{
	if (!(attrs & DMA_ATTR_SKIP_CPU_SYNC))
		dma_direct_sync_single_for_cpu(dev, addr, size, dir);
}

static void dma_direct_unmap_sg(struct device *dev, struct scatterlist *sgl,
		int nents, enum dma_data_direction dir, unsigned long attrs)
{
	if (!(attrs & DMA_ATTR_SKIP_CPU_SYNC))
		dma_direct_sync_sg_for_cpu(dev, sgl, nents, dir);
}
#endif

dma_addr_t dma_direct_map_page(struct device *dev, struct page *page,
		unsigned long offset, size_t size, enum dma_data_direction dir,
		unsigned long attrs)
{
	phys_addr_t phys = page_to_phys(page) + offset;
	dma_addr_t dma_addr = phys_to_dma(dev, phys);

	if (!check_addr(dev, dma_addr, size, __func__))
		return DIRECT_MAPPING_ERROR;

	if (!(attrs & DMA_ATTR_SKIP_CPU_SYNC))
		dma_direct_sync_single_for_device(dev, dma_addr, size, dir);
	return dma_addr;
}

int dma_direct_map_sg(struct device *dev, struct scatterlist *sgl, int nents,
		enum dma_data_direction dir, unsigned long attrs)
{
	int i;
	struct scatterlist *sg;

	for_each_sg(sgl, sg, nents, i) {
		BUG_ON(!sg_page(sg));

		sg_dma_address(sg) = phys_to_dma(dev, sg_phys(sg));
		if (!check_addr(dev, sg_dma_address(sg), sg->length, __func__))
			return 0;
		sg_dma_len(sg) = sg->length;
	}

	if (!(attrs & DMA_ATTR_SKIP_CPU_SYNC))
		dma_direct_sync_sg_for_device(dev, sgl, nents, dir);
	return nents;
}

/*
 * Because 32-bit DMA masks are so common we expect every architecture to be
 * able to satisfy them - either by not supporting more physical memory, or by
 * providing a ZONE_DMA32.  If neither is the case, the architecture needs to
 * use an IOMMU instead of the direct mapping.
 */
int dma_direct_supported(struct device *dev, u64 mask)
{
<<<<<<< HEAD
#ifdef CONFIG_ZONE_DMA
	if (mask < phys_to_dma(dev, DMA_BIT_MASK(ARCH_ZONE_DMA_BITS)))
		return 0;
#else
	/*
	 * Because 32-bit DMA masks are so common we expect every architecture
	 * to be able to satisfy them - either by not supporting more physical
	 * memory, or by providing a ZONE_DMA32.  If neither is the case, the
	 * architecture needs to use an IOMMU instead of the direct mapping.
	 */
	if (mask < phys_to_dma(dev, DMA_BIT_MASK(32)))
		return 0;
#endif
	/*
	 * Upstream PCI/PCIe bridges or SoC interconnects may not carry
	 * as many DMA address bits as the device itself supports.
	 */
	if (dev->bus_dma_mask && mask > dev->bus_dma_mask)
		return 0;
	return 1;
=======
	u64 min_mask;

	if (IS_ENABLED(CONFIG_ZONE_DMA))
		min_mask = DMA_BIT_MASK(ARCH_ZONE_DMA_BITS);
	else
		min_mask = DMA_BIT_MASK(32);

	min_mask = min_t(u64, min_mask, (max_pfn - 1) << PAGE_SHIFT);

	return mask >= phys_to_dma(dev, min_mask);
>>>>>>> 0fd79184
}

int dma_direct_mapping_error(struct device *dev, dma_addr_t dma_addr)
{
	return dma_addr == DIRECT_MAPPING_ERROR;
}

const struct dma_map_ops dma_direct_ops = {
	.alloc			= dma_direct_alloc,
	.free			= dma_direct_free,
	.map_page		= dma_direct_map_page,
	.map_sg			= dma_direct_map_sg,
#if defined(CONFIG_ARCH_HAS_SYNC_DMA_FOR_DEVICE)
	.sync_single_for_device	= dma_direct_sync_single_for_device,
	.sync_sg_for_device	= dma_direct_sync_sg_for_device,
#endif
#if defined(CONFIG_ARCH_HAS_SYNC_DMA_FOR_CPU) || \
    defined(CONFIG_ARCH_HAS_SYNC_DMA_FOR_CPU_ALL)
	.sync_single_for_cpu	= dma_direct_sync_single_for_cpu,
	.sync_sg_for_cpu	= dma_direct_sync_sg_for_cpu,
	.unmap_page		= dma_direct_unmap_page,
	.unmap_sg		= dma_direct_unmap_sg,
#endif
	.get_required_mask	= dma_direct_get_required_mask,
	.dma_supported		= dma_direct_supported,
	.mapping_error		= dma_direct_mapping_error,
	.cache_sync		= arch_dma_cache_sync,
};
EXPORT_SYMBOL(dma_direct_ops);<|MERGE_RESOLUTION|>--- conflicted
+++ resolved
@@ -300,28 +300,6 @@
  */
 int dma_direct_supported(struct device *dev, u64 mask)
 {
-<<<<<<< HEAD
-#ifdef CONFIG_ZONE_DMA
-	if (mask < phys_to_dma(dev, DMA_BIT_MASK(ARCH_ZONE_DMA_BITS)))
-		return 0;
-#else
-	/*
-	 * Because 32-bit DMA masks are so common we expect every architecture
-	 * to be able to satisfy them - either by not supporting more physical
-	 * memory, or by providing a ZONE_DMA32.  If neither is the case, the
-	 * architecture needs to use an IOMMU instead of the direct mapping.
-	 */
-	if (mask < phys_to_dma(dev, DMA_BIT_MASK(32)))
-		return 0;
-#endif
-	/*
-	 * Upstream PCI/PCIe bridges or SoC interconnects may not carry
-	 * as many DMA address bits as the device itself supports.
-	 */
-	if (dev->bus_dma_mask && mask > dev->bus_dma_mask)
-		return 0;
-	return 1;
-=======
 	u64 min_mask;
 
 	if (IS_ENABLED(CONFIG_ZONE_DMA))
@@ -332,7 +310,6 @@
 	min_mask = min_t(u64, min_mask, (max_pfn - 1) << PAGE_SHIFT);
 
 	return mask >= phys_to_dma(dev, min_mask);
->>>>>>> 0fd79184
 }
 
 int dma_direct_mapping_error(struct device *dev, dma_addr_t dma_addr)

--- conflicted
+++ resolved
@@ -4,9 +4,6 @@
 	def_bool y
 
 config EARLY_PRINTK
-<<<<<<< HEAD
-	def_bool y
-=======
 	def_bool y
 
 config DEBUG_USER_ASCE
@@ -15,5 +12,4 @@
 	  Check on exit to user space that address space control
 	  elements are setup correctly.
 
-	  If unsure, say N.
->>>>>>> 356006a6
+	  If unsure, say N.
# SPDX-License-Identifier: GPL-2.0
#
# Building a vDSO image for AArch64.
#
# Author: Will Deacon <will.deacon@arm.com>
# Heavily based on the vDSO Makefiles for other archs.
#

# Absolute relocation type $(ARCH_REL_TYPE_ABS) needs to be defined before
# the inclusion of generic Makefile.
ARCH_REL_TYPE_ABS := R_AARCH64_JUMP_SLOT|R_AARCH64_GLOB_DAT|R_AARCH64_ABS64
include $(srctree)/lib/vdso/Makefile

obj-vdso := vgettimeofday.o note.o sigreturn.o

# Build rules
targets := $(obj-vdso) vdso.so vdso.so.dbg
obj-vdso := $(addprefix $(obj)/, $(obj-vdso))

ldflags-y := -shared -nostdlib -soname=linux-vdso.so.1 --hash-style=sysv \
		--build-id -n -T
<<<<<<< HEAD
=======

ccflags-y := -fno-common -fno-builtin -fno-stack-protector -ffixed-x18
ccflags-y += -DDISABLE_BRANCH_PROFILING

VDSO_LDFLAGS := -Bsymbolic

CFLAGS_REMOVE_vgettimeofday.o = $(CC_FLAGS_FTRACE) -Os
KBUILD_CFLAGS			+= $(DISABLE_LTO)
KASAN_SANITIZE			:= n
UBSAN_SANITIZE			:= n
OBJECT_FILES_NON_STANDARD	:= y
KCOV_INSTRUMENT			:= n

ifeq ($(c-gettimeofday-y),)
CFLAGS_vgettimeofday.o = -O2 -mcmodel=tiny
else
CFLAGS_vgettimeofday.o = -O2 -mcmodel=tiny -include $(c-gettimeofday-y)
endif

# Clang versions less than 8 do not support -mcmodel=tiny
ifeq ($(CONFIG_CC_IS_CLANG), y)
  ifeq ($(shell test $(CONFIG_CLANG_VERSION) -lt 80000; echo $$?),0)
    CFLAGS_REMOVE_vgettimeofday.o += -mcmodel=tiny
  endif
endif
>>>>>>> 6fb08f1a

# Disable gcov profiling for VDSO code
GCOV_PROFILE := n

obj-y += vdso.o
extra-y += vdso.lds
CPPFLAGS_vdso.lds += -P -C -U$(ARCH)

# Force dependency (incbin is bad)
$(obj)/vdso.o : $(obj)/vdso.so

# Link rule for the .so file, .lds has to be first
$(obj)/vdso.so.dbg: $(obj)/vdso.lds $(obj-vdso) FORCE
	$(call if_changed,ld)
	$(call if_changed,vdso_check)

# Strip rule for the .so file
$(obj)/%.so: OBJCOPYFLAGS := -S
$(obj)/%.so: $(obj)/%.so.dbg FORCE
	$(call if_changed,objcopy)

# Generate VDSO offsets using helper script
gen-vdsosym := $(srctree)/$(src)/gen_vdso_offsets.sh
quiet_cmd_vdsosym = VDSOSYM $@
      cmd_vdsosym = $(NM) $< | $(gen-vdsosym) | LC_ALL=C sort > $@

include/generated/vdso-offsets.h: $(obj)/vdso.so.dbg FORCE
	$(call if_changed,vdsosym)

# Actual build commands
quiet_cmd_vdsocc = VDSOCC   $@
      cmd_vdsocc = $(CC) $(a_flags) $(c_flags) -c -o $@ $<

# Install commands for the unstripped file
quiet_cmd_vdso_install = INSTALL $@
      cmd_vdso_install = cp $(obj)/$@.dbg $(MODLIB)/vdso/$@

vdso.so: $(obj)/vdso.so.dbg
	@mkdir -p $(MODLIB)/vdso
	$(call cmd,vdso_install)

vdso_install: vdso.so<|MERGE_RESOLUTION|>--- conflicted
+++ resolved
@@ -19,8 +19,6 @@
 
 ldflags-y := -shared -nostdlib -soname=linux-vdso.so.1 --hash-style=sysv \
 		--build-id -n -T
-<<<<<<< HEAD
-=======
 
 ccflags-y := -fno-common -fno-builtin -fno-stack-protector -ffixed-x18
 ccflags-y += -DDISABLE_BRANCH_PROFILING
@@ -46,7 +44,6 @@
     CFLAGS_REMOVE_vgettimeofday.o += -mcmodel=tiny
   endif
 endif
->>>>>>> 6fb08f1a
 
 # Disable gcov profiling for VDSO code
 GCOV_PROFILE := n

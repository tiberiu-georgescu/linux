#ifndef __KVM_X86_MMU_H
#define __KVM_X86_MMU_H

#include <linux/kvm_host.h>
#include "kvm_cache_regs.h"

#define PT64_PT_BITS 9
#define PT64_ENT_PER_PAGE (1 << PT64_PT_BITS)
#define PT32_PT_BITS 10
#define PT32_ENT_PER_PAGE (1 << PT32_PT_BITS)

#define PT_WRITABLE_SHIFT 1
#define PT_USER_SHIFT 2

#define PT_PRESENT_MASK (1ULL << 0)
#define PT_WRITABLE_MASK (1ULL << PT_WRITABLE_SHIFT)
#define PT_USER_MASK (1ULL << PT_USER_SHIFT)
#define PT_PWT_MASK (1ULL << 3)
#define PT_PCD_MASK (1ULL << 4)
#define PT_ACCESSED_SHIFT 5
#define PT_ACCESSED_MASK (1ULL << PT_ACCESSED_SHIFT)
#define PT_DIRTY_SHIFT 6
#define PT_DIRTY_MASK (1ULL << PT_DIRTY_SHIFT)
#define PT_PAGE_SIZE_SHIFT 7
#define PT_PAGE_SIZE_MASK (1ULL << PT_PAGE_SIZE_SHIFT)
#define PT_PAT_MASK (1ULL << 7)
#define PT_GLOBAL_MASK (1ULL << 8)
#define PT64_NX_SHIFT 63
#define PT64_NX_MASK (1ULL << PT64_NX_SHIFT)

#define PT_PAT_SHIFT 7
#define PT_DIR_PAT_SHIFT 12
#define PT_DIR_PAT_MASK (1ULL << PT_DIR_PAT_SHIFT)

#define PT32_DIR_PSE36_SIZE 4
#define PT32_DIR_PSE36_SHIFT 13
#define PT32_DIR_PSE36_MASK \
	(((1ULL << PT32_DIR_PSE36_SIZE) - 1) << PT32_DIR_PSE36_SHIFT)

#define PT64_ROOT_LEVEL 4
#define PT32_ROOT_LEVEL 2
#define PT32E_ROOT_LEVEL 3

#define PT_PDPE_LEVEL 3
#define PT_DIRECTORY_LEVEL 2
#define PT_PAGE_TABLE_LEVEL 1
#define PT_MAX_HUGEPAGE_LEVEL (PT_PAGE_TABLE_LEVEL + KVM_NR_PAGE_SIZES - 1)

static inline u64 rsvd_bits(int s, int e)
{
	return ((1ULL << (e - s + 1)) - 1) << s;
}

void kvm_mmu_set_mmio_spte_mask(u64 mmio_mask, u64 mmio_value);

void
reset_shadow_zero_bits_mask(struct kvm_vcpu *vcpu, struct kvm_mmu *context);

/*
 * Return values of handle_mmio_page_fault:
 * RET_MMIO_PF_EMULATE: it is a real mmio page fault, emulate the instruction
 *			directly.
 * RET_MMIO_PF_INVALID: invalid spte is detected then let the real page
 *			fault path update the mmio spte.
 * RET_MMIO_PF_RETRY: let CPU fault again on the address.
 * RET_MMIO_PF_BUG: a bug was detected (and a WARN was printed).
 */
enum {
	RET_MMIO_PF_EMULATE = 1,
	RET_MMIO_PF_INVALID = 2,
	RET_MMIO_PF_RETRY = 0,
	RET_MMIO_PF_BUG = -1
};

int handle_mmio_page_fault(struct kvm_vcpu *vcpu, u64 addr, bool direct);
void kvm_init_shadow_mmu(struct kvm_vcpu *vcpu);
void kvm_init_shadow_ept_mmu(struct kvm_vcpu *vcpu, bool execonly,
			     bool accessed_dirty);
bool kvm_can_do_async_pf(struct kvm_vcpu *vcpu);
<<<<<<< HEAD
=======
int kvm_handle_page_fault(struct kvm_vcpu *vcpu, u64 error_code,
				u64 fault_address, char *insn, int insn_len,
				bool need_unprotect);
>>>>>>> a2054256

static inline unsigned int kvm_mmu_available_pages(struct kvm *kvm)
{
	if (kvm->arch.n_max_mmu_pages > kvm->arch.n_used_mmu_pages)
		return kvm->arch.n_max_mmu_pages -
			kvm->arch.n_used_mmu_pages;

	return 0;
}

static inline int kvm_mmu_reload(struct kvm_vcpu *vcpu)
{
	if (likely(vcpu->arch.mmu.root_hpa != INVALID_PAGE))
		return 0;

	return kvm_mmu_load(vcpu);
}

/*
 * Currently, we have two sorts of write-protection, a) the first one
 * write-protects guest page to sync the guest modification, b) another one is
 * used to sync dirty bitmap when we do KVM_GET_DIRTY_LOG. The differences
 * between these two sorts are:
 * 1) the first case clears SPTE_MMU_WRITEABLE bit.
 * 2) the first case requires flushing tlb immediately avoiding corrupting
 *    shadow page table between all vcpus so it should be in the protection of
 *    mmu-lock. And the another case does not need to flush tlb until returning
 *    the dirty bitmap to userspace since it only write-protects the page
 *    logged in the bitmap, that means the page in the dirty bitmap is not
 *    missed, so it can flush tlb out of mmu-lock.
 *
 * So, there is the problem: the first case can meet the corrupted tlb caused
 * by another case which write-protects pages but without flush tlb
 * immediately. In order to making the first case be aware this problem we let
 * it flush tlb if we try to write-protect a spte whose SPTE_MMU_WRITEABLE bit
 * is set, it works since another case never touches SPTE_MMU_WRITEABLE bit.
 *
 * Anyway, whenever a spte is updated (only permission and status bits are
 * changed) we need to check whether the spte with SPTE_MMU_WRITEABLE becomes
 * readonly, if that happens, we need to flush tlb. Fortunately,
 * mmu_spte_update() has already handled it perfectly.
 *
 * The rules to use SPTE_MMU_WRITEABLE and PT_WRITABLE_MASK:
 * - if we want to see if it has writable tlb entry or if the spte can be
 *   writable on the mmu mapping, check SPTE_MMU_WRITEABLE, this is the most
 *   case, otherwise
 * - if we fix page fault on the spte or do write-protection by dirty logging,
 *   check PT_WRITABLE_MASK.
 *
 * TODO: introduce APIs to split these two cases.
 */
static inline int is_writable_pte(unsigned long pte)
{
	return pte & PT_WRITABLE_MASK;
}

static inline bool is_write_protection(struct kvm_vcpu *vcpu)
{
	return kvm_read_cr0_bits(vcpu, X86_CR0_WP);
}

/*
 * Check if a given access (described through the I/D, W/R and U/S bits of a
 * page fault error code pfec) causes a permission fault with the given PTE
 * access rights (in ACC_* format).
 *
 * Return zero if the access does not fault; return the page fault error code
 * if the access faults.
 */
static inline u8 permission_fault(struct kvm_vcpu *vcpu, struct kvm_mmu *mmu,
				  unsigned pte_access, unsigned pte_pkey,
				  unsigned pfec)
{
	int cpl = kvm_x86_ops->get_cpl(vcpu);
	unsigned long rflags = kvm_x86_ops->get_rflags(vcpu);

	/*
	 * If CPL < 3, SMAP prevention are disabled if EFLAGS.AC = 1.
	 *
	 * If CPL = 3, SMAP applies to all supervisor-mode data accesses
	 * (these are implicit supervisor accesses) regardless of the value
	 * of EFLAGS.AC.
	 *
	 * This computes (cpl < 3) && (rflags & X86_EFLAGS_AC), leaving
	 * the result in X86_EFLAGS_AC. We then insert it in place of
	 * the PFERR_RSVD_MASK bit; this bit will always be zero in pfec,
	 * but it will be one in index if SMAP checks are being overridden.
	 * It is important to keep this branchless.
	 */
	unsigned long smap = (cpl - 3) & (rflags & X86_EFLAGS_AC);
	int index = (pfec >> 1) +
		    (smap >> (X86_EFLAGS_AC_BIT - PFERR_RSVD_BIT + 1));
	bool fault = (mmu->permissions[index] >> pte_access) & 1;
	u32 errcode = PFERR_PRESENT_MASK;

	WARN_ON(pfec & (PFERR_PK_MASK | PFERR_RSVD_MASK));
	if (unlikely(mmu->pkru_mask)) {
		u32 pkru_bits, offset;

		/*
		* PKRU defines 32 bits, there are 16 domains and 2
		* attribute bits per domain in pkru.  pte_pkey is the
		* index of the protection domain, so pte_pkey * 2 is
		* is the index of the first bit for the domain.
		*/
		pkru_bits = (vcpu->arch.pkru >> (pte_pkey * 2)) & 3;

		/* clear present bit, replace PFEC.RSVD with ACC_USER_MASK. */
		offset = (pfec & ~1) +
			((pte_access & PT_USER_MASK) << (PFERR_RSVD_BIT - PT_USER_SHIFT));

		pkru_bits &= mmu->pkru_mask >> offset;
		errcode |= -pkru_bits & PFERR_PK_MASK;
		fault |= (pkru_bits != 0);
	}

	return -(u32)fault & errcode;
}

void kvm_mmu_invalidate_zap_all_pages(struct kvm *kvm);
void kvm_zap_gfn_range(struct kvm *kvm, gfn_t gfn_start, gfn_t gfn_end);

void kvm_mmu_gfn_disallow_lpage(struct kvm_memory_slot *slot, gfn_t gfn);
void kvm_mmu_gfn_allow_lpage(struct kvm_memory_slot *slot, gfn_t gfn);
bool kvm_mmu_slot_gfn_write_protect(struct kvm *kvm,
				    struct kvm_memory_slot *slot, u64 gfn);
int kvm_arch_write_log_dirty(struct kvm_vcpu *vcpu);
#endif<|MERGE_RESOLUTION|>--- conflicted
+++ resolved
@@ -77,12 +77,9 @@
 void kvm_init_shadow_ept_mmu(struct kvm_vcpu *vcpu, bool execonly,
 			     bool accessed_dirty);
 bool kvm_can_do_async_pf(struct kvm_vcpu *vcpu);
-<<<<<<< HEAD
-=======
 int kvm_handle_page_fault(struct kvm_vcpu *vcpu, u64 error_code,
 				u64 fault_address, char *insn, int insn_len,
 				bool need_unprotect);
->>>>>>> a2054256
 
 static inline unsigned int kvm_mmu_available_pages(struct kvm *kvm)
 {

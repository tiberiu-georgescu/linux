/* SPDX-License-Identifier: GPL-2.0 */
/* thread_info.h: low-level thread information
 *
 * Copyright (C) 2002  David Howells (dhowells@redhat.com)
 * - Incorporating suggestions made by Linus Torvalds and Dave Miller
 */

#ifndef _ASM_X86_THREAD_INFO_H
#define _ASM_X86_THREAD_INFO_H

#include <linux/compiler.h>
#include <asm/page.h>
#include <asm/percpu.h>
#include <asm/types.h>

/*
 * TOP_OF_KERNEL_STACK_PADDING is a number of unused bytes that we
 * reserve at the top of the kernel stack.  We do it because of a nasty
 * 32-bit corner case.  On x86_32, the hardware stack frame is
 * variable-length.  Except for vm86 mode, struct pt_regs assumes a
 * maximum-length frame.  If we enter from CPL 0, the top 8 bytes of
 * pt_regs don't actually exist.  Ordinarily this doesn't matter, but it
 * does in at least one case:
 *
 * If we take an NMI early enough in SYSENTER, then we can end up with
 * pt_regs that extends above sp0.  On the way out, in the espfix code,
 * we can read the saved SS value, but that value will be above sp0.
 * Without this offset, that can result in a page fault.  (We are
 * careful that, in this case, the value we read doesn't matter.)
 *
 * In vm86 mode, the hardware frame is much longer still, so add 16
 * bytes to make room for the real-mode segments.
 *
 * x86_64 has a fixed-length stack frame.
 */
#ifdef CONFIG_X86_32
# ifdef CONFIG_VM86
#  define TOP_OF_KERNEL_STACK_PADDING 16
# else
#  define TOP_OF_KERNEL_STACK_PADDING 8
# endif
#else
# define TOP_OF_KERNEL_STACK_PADDING 0
#endif

/*
 * low level task data that entry.S needs immediate access to
 * - this struct should fit entirely inside of one cache line
 * - this struct shares the supervisor stack pages
 */
#ifndef __ASSEMBLY__
struct task_struct;
#include <asm/cpufeature.h>
#include <linux/atomic.h>

struct thread_info {
	unsigned long		flags;		/* low level flags */
	unsigned long		syscall_work;	/* SYSCALL_WORK_ flags */
	u32			status;		/* thread synchronous flags */
};

#define INIT_THREAD_INFO(tsk)			\
{						\
	.flags		= 0,			\
}

#else /* !__ASSEMBLY__ */

#include <asm/asm-offsets.h>

#endif

/*
 * thread information flags
 * - these are process state flags that various assembly files
 *   may need to access
 */
#define TIF_NOTIFY_RESUME	1	/* callback before returning to user */
#define TIF_SIGPENDING		2	/* signal pending */
#define TIF_NEED_RESCHED	3	/* rescheduling necessary */
#define TIF_SINGLESTEP		4	/* reenable singlestep on user return*/
#define TIF_SSBD		5	/* Speculative store bypass disable */
#define TIF_SPEC_IB		9	/* Indirect branch speculation mitigation */
#define TIF_SPEC_FORCE_UPDATE	10	/* Force speculation MSR update in context switch */
#define TIF_USER_RETURN_NOTIFY	11	/* notify kernel of userspace return */
#define TIF_UPROBE		12	/* breakpointed or singlestepping */
#define TIF_PATCH_PENDING	13	/* pending live patching update */
#define TIF_NEED_FPU_LOAD	14	/* load FPU on return to userspace */
#define TIF_NOCPUID		15	/* CPUID is not accessible in userland */
#define TIF_NOTSC		16	/* TSC is not accessible in userland */
#define TIF_NOTIFY_SIGNAL	17	/* signal notifications exist */
#define TIF_SLD			18	/* Restore split lock detection on context switch */
#define TIF_MEMDIE		20	/* is terminating due to OOM killer */
#define TIF_POLLING_NRFLAG	21	/* idle is polling for TIF_NEED_RESCHED */
#define TIF_IO_BITMAP		22	/* uses I/O bitmap */
#define TIF_FORCED_TF		24	/* true if TF in eflags artificially */
#define TIF_BLOCKSTEP		25	/* set when we want DEBUGCTLMSR_BTF */
#define TIF_LAZY_MMU_UPDATES	27	/* task is updating the mmu lazily */
#define TIF_ADDR32		29	/* 32-bit address space on 64 bits */
<<<<<<< HEAD
#define TIF_X32			30	/* 32-bit native x86-64 binary */
=======
>>>>>>> 356006a6

#define _TIF_NOTIFY_RESUME	(1 << TIF_NOTIFY_RESUME)
#define _TIF_SIGPENDING		(1 << TIF_SIGPENDING)
#define _TIF_NEED_RESCHED	(1 << TIF_NEED_RESCHED)
#define _TIF_SINGLESTEP		(1 << TIF_SINGLESTEP)
#define _TIF_SSBD		(1 << TIF_SSBD)
#define _TIF_SPEC_IB		(1 << TIF_SPEC_IB)
#define _TIF_SPEC_FORCE_UPDATE	(1 << TIF_SPEC_FORCE_UPDATE)
#define _TIF_USER_RETURN_NOTIFY	(1 << TIF_USER_RETURN_NOTIFY)
#define _TIF_UPROBE		(1 << TIF_UPROBE)
#define _TIF_PATCH_PENDING	(1 << TIF_PATCH_PENDING)
#define _TIF_NEED_FPU_LOAD	(1 << TIF_NEED_FPU_LOAD)
#define _TIF_NOCPUID		(1 << TIF_NOCPUID)
#define _TIF_NOTSC		(1 << TIF_NOTSC)
#define _TIF_NOTIFY_SIGNAL	(1 << TIF_NOTIFY_SIGNAL)
#define _TIF_SLD		(1 << TIF_SLD)
#define _TIF_POLLING_NRFLAG	(1 << TIF_POLLING_NRFLAG)
#define _TIF_IO_BITMAP		(1 << TIF_IO_BITMAP)
#define _TIF_FORCED_TF		(1 << TIF_FORCED_TF)
#define _TIF_BLOCKSTEP		(1 << TIF_BLOCKSTEP)
#define _TIF_LAZY_MMU_UPDATES	(1 << TIF_LAZY_MMU_UPDATES)
#define _TIF_ADDR32		(1 << TIF_ADDR32)
<<<<<<< HEAD
#define _TIF_X32		(1 << TIF_X32)
=======
>>>>>>> 356006a6

/* flags to check in __switch_to() */
#define _TIF_WORK_CTXSW_BASE					\
	(_TIF_NOCPUID | _TIF_NOTSC | _TIF_BLOCKSTEP |		\
	 _TIF_SSBD | _TIF_SPEC_FORCE_UPDATE | _TIF_SLD)

/*
 * Avoid calls to __switch_to_xtra() on UP as STIBP is not evaluated.
 */
#ifdef CONFIG_SMP
# define _TIF_WORK_CTXSW	(_TIF_WORK_CTXSW_BASE | _TIF_SPEC_IB)
#else
# define _TIF_WORK_CTXSW	(_TIF_WORK_CTXSW_BASE)
#endif

#ifdef CONFIG_X86_IOPL_IOPERM
# define _TIF_WORK_CTXSW_PREV	(_TIF_WORK_CTXSW| _TIF_USER_RETURN_NOTIFY | \
				 _TIF_IO_BITMAP)
#else
# define _TIF_WORK_CTXSW_PREV	(_TIF_WORK_CTXSW| _TIF_USER_RETURN_NOTIFY)
#endif

#define _TIF_WORK_CTXSW_NEXT	(_TIF_WORK_CTXSW)

#define STACK_WARN		(THREAD_SIZE/8)

/*
 * macros/functions for gaining access to the thread information structure
 *
 * preempt_count needs to be 1 initially, until the scheduler is functional.
 */
#ifndef __ASSEMBLY__

/*
 * Walks up the stack frames to make sure that the specified object is
 * entirely contained by a single stack frame.
 *
 * Returns:
 *	GOOD_FRAME	if within a frame
 *	BAD_STACK	if placed across a frame boundary (or outside stack)
 *	NOT_STACK	unable to determine (no frame pointers, etc)
 */
static inline int arch_within_stack_frames(const void * const stack,
					   const void * const stackend,
					   const void *obj, unsigned long len)
{
#if defined(CONFIG_FRAME_POINTER)
	const void *frame = NULL;
	const void *oldframe;

	oldframe = __builtin_frame_address(1);
	if (oldframe)
		frame = __builtin_frame_address(2);
	/*
	 * low ----------------------------------------------> high
	 * [saved bp][saved ip][args][local vars][saved bp][saved ip]
	 *                     ^----------------^
	 *               allow copies only within here
	 */
	while (stack <= frame && frame < stackend) {
		/*
		 * If obj + len extends past the last frame, this
		 * check won't pass and the next frame will be 0,
		 * causing us to bail out and correctly report
		 * the copy as invalid.
		 */
		if (obj + len <= frame)
			return obj >= oldframe + 2 * sizeof(void *) ?
				GOOD_FRAME : BAD_STACK;
		oldframe = frame;
		frame = *(const void * const *)frame;
	}
	return BAD_STACK;
#else
	return NOT_STACK;
#endif
}

#else /* !__ASSEMBLY__ */

#ifdef CONFIG_X86_64
# define cpu_current_top_of_stack (cpu_tss_rw + TSS_sp1)
#endif

#endif

#ifdef CONFIG_COMPAT
#define TS_I386_REGS_POKED	0x0004	/* regs poked by 32-bit ptracer */
#endif
#ifndef __ASSEMBLY__

#ifdef CONFIG_X86_32
#define in_ia32_syscall() true
#else
#define in_ia32_syscall() (IS_ENABLED(CONFIG_IA32_EMULATION) && \
			   current_thread_info()->status & TS_COMPAT)
#endif

extern void arch_task_cache_init(void);
extern int arch_dup_task_struct(struct task_struct *dst, struct task_struct *src);
extern void arch_release_task_struct(struct task_struct *tsk);
extern void arch_setup_new_exec(void);
#define arch_setup_new_exec arch_setup_new_exec
#endif	/* !__ASSEMBLY__ */

#endif /* _ASM_X86_THREAD_INFO_H */<|MERGE_RESOLUTION|>--- conflicted
+++ resolved
@@ -97,10 +97,6 @@
 #define TIF_BLOCKSTEP		25	/* set when we want DEBUGCTLMSR_BTF */
 #define TIF_LAZY_MMU_UPDATES	27	/* task is updating the mmu lazily */
 #define TIF_ADDR32		29	/* 32-bit address space on 64 bits */
-<<<<<<< HEAD
-#define TIF_X32			30	/* 32-bit native x86-64 binary */
-=======
->>>>>>> 356006a6
 
 #define _TIF_NOTIFY_RESUME	(1 << TIF_NOTIFY_RESUME)
 #define _TIF_SIGPENDING		(1 << TIF_SIGPENDING)
@@ -123,10 +119,6 @@
 #define _TIF_BLOCKSTEP		(1 << TIF_BLOCKSTEP)
 #define _TIF_LAZY_MMU_UPDATES	(1 << TIF_LAZY_MMU_UPDATES)
 #define _TIF_ADDR32		(1 << TIF_ADDR32)
-<<<<<<< HEAD
-#define _TIF_X32		(1 << TIF_X32)
-=======
->>>>>>> 356006a6
 
 /* flags to check in __switch_to() */
 #define _TIF_WORK_CTXSW_BASE					\

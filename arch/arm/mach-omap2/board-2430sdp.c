--- conflicted
+++ resolved
@@ -192,15 +192,6 @@
 
 #endif
 
-<<<<<<< HEAD
-static void __init omap_2430sdp_init_early(void)
-{
-	omap2_init_common_infrastructure();
-	omap2_init_common_devices(NULL, NULL);
-}
-
-=======
->>>>>>> 3e965b17
 static struct regulator_consumer_supply sdp2430_vmmc1_supplies[] = {
 	REGULATOR_SUPPLY("vmmc", "omap_hsmmc.0"),
 };
@@ -299,12 +290,6 @@
 	/* Turn off secondary LCD backlight */
 	gpio_request_one(SECONDARY_LCD_GPIO, GPIOF_OUT_INIT_LOW,
 			 "Secondary LCD backlight");
-<<<<<<< HEAD
-
-	sdp2430_display_init();
-}
-=======
->>>>>>> 3e965b17
 
 	sdp2430_display_init();
 }

/* Generate assembler source containing symbol information
 *
 * Copyright 2002       by Kai Germaschewski
 *
 * This software may be used and distributed according to the terms
 * of the GNU General Public License, incorporated herein by reference.
 *
 * Usage: nm -n vmlinux | scripts/kallsyms [--all-symbols] > symbols.S
 *
 *      Table compression uses all the unused char codes on the symbols and
 *  maps these to the most used substrings (tokens). For instance, it might
 *  map char code 0xF7 to represent "write_" and then in every symbol where
 *  "write_" appears it can be replaced by 0xF7, saving 5 bytes.
 *      The used codes themselves are also placed in the table so that the
 *  decompresion can work without "special cases".
 *      Applied to kernel symbols, this usually produces a compression ratio
 *  of about 50%.
 *
 */

#include <stdbool.h>
#include <stdio.h>
#include <stdlib.h>
#include <string.h>
#include <ctype.h>
#include <limits.h>

#define ARRAY_SIZE(arr) (sizeof(arr) / sizeof(arr[0]))

#define KSYM_NAME_LEN		128

struct sym_entry {
	unsigned long long addr;
	unsigned int len;
	unsigned int start_pos;
	unsigned int percpu_absolute;
	unsigned char sym[0];
};

struct addr_range {
	const char *start_sym, *end_sym;
	unsigned long long start, end;
};

static unsigned long long _text;
static unsigned long long relative_base;
static struct addr_range text_ranges[] = {
	{ "_stext",     "_etext"     },
	{ "_sinittext", "_einittext" },
};
#define text_range_text     (&text_ranges[0])
#define text_range_inittext (&text_ranges[1])

static struct addr_range percpu_range = {
	"__per_cpu_start", "__per_cpu_end", -1ULL, 0
};

static struct sym_entry **table;
static unsigned int table_size, table_cnt;
static int all_symbols;
static int absolute_percpu;
static int base_relative;

static int token_profit[0x10000];

/* the table that holds the result of the compression */
static unsigned char best_table[256][2];
static unsigned char best_table_len[256];


static void usage(void)
{
	fprintf(stderr, "Usage: kallsyms [--all-symbols] "
			"[--base-relative] < in.map > out.S\n");
	exit(1);
}

static char *sym_name(const struct sym_entry *s)
{
	return (char *)s->sym + 1;
}

static bool is_ignored_symbol(const char *name, char type)
{
	static const char * const ignored_symbols[] = {
		/*
		 * Symbols which vary between passes. Passes 1 and 2 must have
		 * identical symbol lists. The kallsyms_* symbols below are
		 * only added after pass 1, they would be included in pass 2
		 * when --all-symbols is specified so exclude them to get a
		 * stable symbol list.
		 */
		"kallsyms_addresses",
		"kallsyms_offsets",
		"kallsyms_relative_base",
		"kallsyms_num_syms",
		"kallsyms_names",
		"kallsyms_markers",
		"kallsyms_token_table",
		"kallsyms_token_index",
		/* Exclude linker generated symbols which vary between passes */
		"_SDA_BASE_",		/* ppc */
		"_SDA2_BASE_",		/* ppc */
		NULL
	};

	static const char * const ignored_prefixes[] = {
		"$",			/* local symbols for ARM, MIPS, etc. */
		".LASANPC",		/* s390 kasan local symbols */
		"__crc_",		/* modversions */
		"__efistub_",		/* arm64 EFI stub namespace */
		NULL
	};

	static const char * const ignored_suffixes[] = {
		"_from_arm",		/* arm */
		"_from_thumb",		/* arm */
		"_veneer",		/* arm */
		NULL
	};

	const char * const *p;

	/* Exclude symbols which vary between passes. */
	for (p = ignored_symbols; *p; p++)
		if (!strcmp(name, *p))
			return true;

	for (p = ignored_prefixes; *p; p++)
		if (!strncmp(name, *p, strlen(*p)))
			return true;

	for (p = ignored_suffixes; *p; p++) {
		int l = strlen(name) - strlen(*p);

		if (l >= 0 && !strcmp(name + l, *p))
			return true;
	}

	if (type == 'U' || type == 'u')
		return true;
	/* exclude debugging symbols */
	if (type == 'N' || type == 'n')
		return true;

	if (toupper(type) == 'A') {
		/* Keep these useful absolute symbols */
		if (strcmp(name, "__kernel_syscall_via_break") &&
		    strcmp(name, "__kernel_syscall_via_epc") &&
		    strcmp(name, "__kernel_sigtramp") &&
		    strcmp(name, "__gp"))
			return true;
	}

	return false;
}

static void check_symbol_range(const char *sym, unsigned long long addr,
			       struct addr_range *ranges, int entries)
{
	size_t i;
	struct addr_range *ar;

	for (i = 0; i < entries; ++i) {
		ar = &ranges[i];

		if (strcmp(sym, ar->start_sym) == 0) {
			ar->start = addr;
			return;
		} else if (strcmp(sym, ar->end_sym) == 0) {
			ar->end = addr;
			return;
		}
	}
}

static struct sym_entry *read_symbol(FILE *in)
{
	char name[500], type;
	unsigned long long addr;
	unsigned int len;
	struct sym_entry *sym;
	int rc;

	rc = fscanf(in, "%llx %c %499s\n", &addr, &type, name);
	if (rc != 3) {
		if (rc != EOF && fgets(name, 500, in) == NULL)
			fprintf(stderr, "Read error or end of file.\n");
		return NULL;
	}
	if (strlen(name) >= KSYM_NAME_LEN) {
		fprintf(stderr, "Symbol %s too long for kallsyms (%zu >= %d).\n"
				"Please increase KSYM_NAME_LEN both in kernel and kallsyms.c\n",
			name, strlen(name), KSYM_NAME_LEN);
		return NULL;
	}

<<<<<<< HEAD
	if (is_ignored_symbol(name, type))
		return NULL;

	/* Ignore most absolute/undefined (?) symbols. */
	if (strcmp(name, "_text") == 0)
		_text = addr;
=======
	if (strcmp(name, "_text") == 0)
		_text = addr;

	/* Ignore most absolute/undefined (?) symbols. */
	if (is_ignored_symbol(name, type))
		return NULL;
>>>>>>> 778fbf41

	check_symbol_range(name, addr, text_ranges, ARRAY_SIZE(text_ranges));
	check_symbol_range(name, addr, &percpu_range, 1);

	/* include the type field in the symbol name, so that it gets
	 * compressed together */

	len = strlen(name) + 1;

	sym = malloc(sizeof(*sym) + len + 1);
	if (!sym) {
		fprintf(stderr, "kallsyms failure: "
			"unable to allocate required amount of memory\n");
		exit(EXIT_FAILURE);
	}
	sym->addr = addr;
	sym->len = len;
	sym->sym[0] = type;
	strcpy(sym_name(sym), name);
	sym->percpu_absolute = 0;

	return sym;
}

static int symbol_in_range(const struct sym_entry *s,
			   const struct addr_range *ranges, int entries)
{
	size_t i;
	const struct addr_range *ar;

	for (i = 0; i < entries; ++i) {
		ar = &ranges[i];

		if (s->addr >= ar->start && s->addr <= ar->end)
			return 1;
	}

	return 0;
}

static int symbol_valid(const struct sym_entry *s)
{
	const char *name = sym_name(s);

	/* if --all-symbols is not specified, then symbols outside the text
	 * and inittext sections are discarded */
	if (!all_symbols) {
		if (symbol_in_range(s, text_ranges,
				    ARRAY_SIZE(text_ranges)) == 0)
			return 0;
		/* Corner case.  Discard any symbols with the same value as
		 * _etext _einittext; they can move between pass 1 and 2 when
		 * the kallsyms data are added.  If these symbols move then
		 * they may get dropped in pass 2, which breaks the kallsyms
		 * rules.
		 */
		if ((s->addr == text_range_text->end &&
		     strcmp(name, text_range_text->end_sym)) ||
		    (s->addr == text_range_inittext->end &&
		     strcmp(name, text_range_inittext->end_sym)))
			return 0;
	}

	return 1;
}

/* remove all the invalid symbols from the table */
static void shrink_table(void)
{
	unsigned int i, pos;

	pos = 0;
	for (i = 0; i < table_cnt; i++) {
		if (symbol_valid(table[i])) {
			if (pos != i)
				table[pos] = table[i];
			pos++;
		} else {
			free(table[i]);
		}
	}
	table_cnt = pos;

	/* When valid symbol is not registered, exit to error */
	if (!table_cnt) {
		fprintf(stderr, "No valid symbol.\n");
		exit(1);
	}
}

static void read_map(FILE *in)
{
	struct sym_entry *sym;

	while (!feof(in)) {
		sym = read_symbol(in);
		if (!sym)
			continue;

		sym->start_pos = table_cnt;

		if (table_cnt >= table_size) {
			table_size += 10000;
			table = realloc(table, sizeof(*table) * table_size);
			if (!table) {
				fprintf(stderr, "out of memory\n");
				exit (1);
			}
		}

		table[table_cnt++] = sym;
	}
}

static void output_label(const char *label)
{
	printf(".globl %s\n", label);
	printf("\tALGN\n");
	printf("%s:\n", label);
}

/* Provide proper symbols relocatability by their '_text' relativeness. */
static void output_address(unsigned long long addr)
{
	if (_text <= addr)
		printf("\tPTR\t_text + %#llx\n", addr - _text);
	else
		printf("\tPTR\t_text - %#llx\n", _text - addr);
}

/* uncompress a compressed symbol. When this function is called, the best table
 * might still be compressed itself, so the function needs to be recursive */
static int expand_symbol(const unsigned char *data, int len, char *result)
{
	int c, rlen, total=0;

	while (len) {
		c = *data;
		/* if the table holds a single char that is the same as the one
		 * we are looking for, then end the search */
		if (best_table[c][0]==c && best_table_len[c]==1) {
			*result++ = c;
			total++;
		} else {
			/* if not, recurse and expand */
			rlen = expand_symbol(best_table[c], best_table_len[c], result);
			total += rlen;
			result += rlen;
		}
		data++;
		len--;
	}
	*result=0;

	return total;
}

static int symbol_absolute(const struct sym_entry *s)
{
	return s->percpu_absolute;
}

static void write_src(void)
{
	unsigned int i, k, off;
	unsigned int best_idx[256];
	unsigned int *markers;
	char buf[KSYM_NAME_LEN];

	printf("#include <asm/bitsperlong.h>\n");
	printf("#if BITS_PER_LONG == 64\n");
	printf("#define PTR .quad\n");
	printf("#define ALGN .balign 8\n");
	printf("#else\n");
	printf("#define PTR .long\n");
	printf("#define ALGN .balign 4\n");
	printf("#endif\n");

	printf("\t.section .rodata, \"a\"\n");

	if (!base_relative)
		output_label("kallsyms_addresses");
	else
		output_label("kallsyms_offsets");

	for (i = 0; i < table_cnt; i++) {
		if (base_relative) {
			/*
			 * Use the offset relative to the lowest value
			 * encountered of all relative symbols, and emit
			 * non-relocatable fixed offsets that will be fixed
			 * up at runtime.
			 */

			long long offset;
			int overflow;

			if (!absolute_percpu) {
				offset = table[i]->addr - relative_base;
				overflow = (offset < 0 || offset > UINT_MAX);
			} else if (symbol_absolute(table[i])) {
				offset = table[i]->addr;
				overflow = (offset < 0 || offset > INT_MAX);
			} else {
				offset = relative_base - table[i]->addr - 1;
				overflow = (offset < INT_MIN || offset >= 0);
			}
			if (overflow) {
				fprintf(stderr, "kallsyms failure: "
					"%s symbol value %#llx out of range in relative mode\n",
					symbol_absolute(table[i]) ? "absolute" : "relative",
					table[i]->addr);
				exit(EXIT_FAILURE);
			}
			printf("\t.long\t%#x\n", (int)offset);
		} else if (!symbol_absolute(table[i])) {
			output_address(table[i]->addr);
		} else {
			printf("\tPTR\t%#llx\n", table[i]->addr);
		}
	}
	printf("\n");

	if (base_relative) {
		output_label("kallsyms_relative_base");
		output_address(relative_base);
		printf("\n");
	}

	output_label("kallsyms_num_syms");
	printf("\t.long\t%u\n", table_cnt);
	printf("\n");

	/* table of offset markers, that give the offset in the compressed stream
	 * every 256 symbols */
	markers = malloc(sizeof(unsigned int) * ((table_cnt + 255) / 256));
	if (!markers) {
		fprintf(stderr, "kallsyms failure: "
			"unable to allocate required memory\n");
		exit(EXIT_FAILURE);
	}

	output_label("kallsyms_names");
	off = 0;
	for (i = 0; i < table_cnt; i++) {
		if ((i & 0xFF) == 0)
			markers[i >> 8] = off;

		printf("\t.byte 0x%02x", table[i]->len);
		for (k = 0; k < table[i]->len; k++)
			printf(", 0x%02x", table[i]->sym[k]);
		printf("\n");

		off += table[i]->len + 1;
	}
	printf("\n");

	output_label("kallsyms_markers");
	for (i = 0; i < ((table_cnt + 255) >> 8); i++)
		printf("\t.long\t%u\n", markers[i]);
	printf("\n");

	free(markers);

	output_label("kallsyms_token_table");
	off = 0;
	for (i = 0; i < 256; i++) {
		best_idx[i] = off;
		expand_symbol(best_table[i], best_table_len[i], buf);
		printf("\t.asciz\t\"%s\"\n", buf);
		off += strlen(buf) + 1;
	}
	printf("\n");

	output_label("kallsyms_token_index");
	for (i = 0; i < 256; i++)
		printf("\t.short\t%d\n", best_idx[i]);
	printf("\n");
}


/* table lookup compression functions */

/* count all the possible tokens in a symbol */
static void learn_symbol(const unsigned char *symbol, int len)
{
	int i;

	for (i = 0; i < len - 1; i++)
		token_profit[ symbol[i] + (symbol[i + 1] << 8) ]++;
}

/* decrease the count for all the possible tokens in a symbol */
static void forget_symbol(const unsigned char *symbol, int len)
{
	int i;

	for (i = 0; i < len - 1; i++)
		token_profit[ symbol[i] + (symbol[i + 1] << 8) ]--;
}

/* do the initial token count */
static void build_initial_tok_table(void)
{
	unsigned int i;

	for (i = 0; i < table_cnt; i++)
		learn_symbol(table[i]->sym, table[i]->len);
}

static unsigned char *find_token(unsigned char *str, int len,
				 const unsigned char *token)
{
	int i;

	for (i = 0; i < len - 1; i++) {
		if (str[i] == token[0] && str[i+1] == token[1])
			return &str[i];
	}
	return NULL;
}

/* replace a given token in all the valid symbols. Use the sampled symbols
 * to update the counts */
static void compress_symbols(const unsigned char *str, int idx)
{
	unsigned int i, len, size;
	unsigned char *p1, *p2;

	for (i = 0; i < table_cnt; i++) {

		len = table[i]->len;
		p1 = table[i]->sym;

		/* find the token on the symbol */
		p2 = find_token(p1, len, str);
		if (!p2) continue;

		/* decrease the counts for this symbol's tokens */
		forget_symbol(table[i]->sym, len);

		size = len;

		do {
			*p2 = idx;
			p2++;
			size -= (p2 - p1);
			memmove(p2, p2 + 1, size);
			p1 = p2;
			len--;

			if (size < 2) break;

			/* find the token on the symbol */
			p2 = find_token(p1, size, str);

		} while (p2);

		table[i]->len = len;

		/* increase the counts for this symbol's new tokens */
		learn_symbol(table[i]->sym, len);
	}
}

/* search the token with the maximum profit */
static int find_best_token(void)
{
	int i, best, bestprofit;

	bestprofit=-10000;
	best = 0;

	for (i = 0; i < 0x10000; i++) {
		if (token_profit[i] > bestprofit) {
			best = i;
			bestprofit = token_profit[i];
		}
	}
	return best;
}

/* this is the core of the algorithm: calculate the "best" table */
static void optimize_result(void)
{
	int i, best;

	/* using the '\0' symbol last allows compress_symbols to use standard
	 * fast string functions */
	for (i = 255; i >= 0; i--) {

		/* if this table slot is empty (it is not used by an actual
		 * original char code */
		if (!best_table_len[i]) {

			/* find the token with the best profit value */
			best = find_best_token();
			if (token_profit[best] == 0)
				break;

			/* place it in the "best" table */
			best_table_len[i] = 2;
			best_table[i][0] = best & 0xFF;
			best_table[i][1] = (best >> 8) & 0xFF;

			/* replace this token in all the valid symbols */
			compress_symbols(best_table[i], i);
		}
	}
}

/* start by placing the symbols that are actually used on the table */
static void insert_real_symbols_in_table(void)
{
	unsigned int i, j, c;

	for (i = 0; i < table_cnt; i++) {
		for (j = 0; j < table[i]->len; j++) {
			c = table[i]->sym[j];
			best_table[c][0]=c;
			best_table_len[c]=1;
		}
	}
}

static void optimize_token_table(void)
{
	build_initial_tok_table();

	insert_real_symbols_in_table();

	optimize_result();
}

/* guess for "linker script provide" symbol */
static int may_be_linker_script_provide_symbol(const struct sym_entry *se)
{
	const char *symbol = sym_name(se);
	int len = se->len - 1;

	if (len < 8)
		return 0;

	if (symbol[0] != '_' || symbol[1] != '_')
		return 0;

	/* __start_XXXXX */
	if (!memcmp(symbol + 2, "start_", 6))
		return 1;

	/* __stop_XXXXX */
	if (!memcmp(symbol + 2, "stop_", 5))
		return 1;

	/* __end_XXXXX */
	if (!memcmp(symbol + 2, "end_", 4))
		return 1;

	/* __XXXXX_start */
	if (!memcmp(symbol + len - 6, "_start", 6))
		return 1;

	/* __XXXXX_end */
	if (!memcmp(symbol + len - 4, "_end", 4))
		return 1;

	return 0;
}

static int compare_symbols(const void *a, const void *b)
{
	const struct sym_entry *sa = *(const struct sym_entry **)a;
	const struct sym_entry *sb = *(const struct sym_entry **)b;
	int wa, wb;

	/* sort by address first */
	if (sa->addr > sb->addr)
		return 1;
	if (sa->addr < sb->addr)
		return -1;

	/* sort by "weakness" type */
	wa = (sa->sym[0] == 'w') || (sa->sym[0] == 'W');
	wb = (sb->sym[0] == 'w') || (sb->sym[0] == 'W');
	if (wa != wb)
		return wa - wb;

	/* sort by "linker script provide" type */
	wa = may_be_linker_script_provide_symbol(sa);
	wb = may_be_linker_script_provide_symbol(sb);
	if (wa != wb)
		return wa - wb;

	/* sort by the number of prefix underscores */
	wa = strspn(sym_name(sa), "_");
	wb = strspn(sym_name(sb), "_");
	if (wa != wb)
		return wa - wb;

	/* sort by initial order, so that other symbols are left undisturbed */
	return sa->start_pos - sb->start_pos;
}

static void sort_symbols(void)
{
	qsort(table, table_cnt, sizeof(table[0]), compare_symbols);
}

static void make_percpus_absolute(void)
{
	unsigned int i;

	for (i = 0; i < table_cnt; i++)
		if (symbol_in_range(table[i], &percpu_range, 1)) {
			/*
			 * Keep the 'A' override for percpu symbols to
			 * ensure consistent behavior compared to older
			 * versions of this tool.
			 */
			table[i]->sym[0] = 'A';
			table[i]->percpu_absolute = 1;
		}
}

/* find the minimum non-absolute symbol address */
static void record_relative_base(void)
{
	unsigned int i;

	for (i = 0; i < table_cnt; i++)
		if (!symbol_absolute(table[i])) {
			/*
			 * The table is sorted by address.
			 * Take the first non-absolute symbol value.
			 */
			relative_base = table[i]->addr;
			return;
		}
}

int main(int argc, char **argv)
{
	if (argc >= 2) {
		int i;
		for (i = 1; i < argc; i++) {
			if(strcmp(argv[i], "--all-symbols") == 0)
				all_symbols = 1;
			else if (strcmp(argv[i], "--absolute-percpu") == 0)
				absolute_percpu = 1;
			else if (strcmp(argv[i], "--base-relative") == 0)
				base_relative = 1;
			else
				usage();
		}
	} else if (argc != 1)
		usage();

	read_map(stdin);
	shrink_table();
	if (absolute_percpu)
		make_percpus_absolute();
	sort_symbols();
	if (base_relative)
		record_relative_base();
	optimize_token_table();
	write_src();

	return 0;
}<|MERGE_RESOLUTION|>--- conflicted
+++ resolved
@@ -195,21 +195,12 @@
 		return NULL;
 	}
 
-<<<<<<< HEAD
-	if (is_ignored_symbol(name, type))
-		return NULL;
-
-	/* Ignore most absolute/undefined (?) symbols. */
-	if (strcmp(name, "_text") == 0)
-		_text = addr;
-=======
 	if (strcmp(name, "_text") == 0)
 		_text = addr;
 
 	/* Ignore most absolute/undefined (?) symbols. */
 	if (is_ignored_symbol(name, type))
 		return NULL;
->>>>>>> 778fbf41
 
 	check_symbol_range(name, addr, text_ranges, ARRAY_SIZE(text_ranges));
 	check_symbol_range(name, addr, &percpu_range, 1);

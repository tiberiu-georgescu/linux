--- conflicted
+++ resolved
@@ -2044,11 +2044,8 @@
 
 		page = find_get_page(mapping, index);
 		if (!page) {
-<<<<<<< HEAD
-			if (iocb->ki_flags & (IOCB_NOWAIT | IOCB_NOIO))
+			if (iocb->ki_flags & IOCB_NOIO)
 				goto would_block;
-=======
->>>>>>> 1c32355c
 			page_cache_sync_readahead(mapping,
 					ra, filp,
 					index, last_index - index);

--- conflicted
+++ resolved
@@ -415,9 +415,6 @@
 	if (!rtnl_held)
 		rtnl_lock();
 
-	if (!rtnl_held)
-		rtnl_lock();
-
 	tc_cls_common_offload_init(&cls_flower.common, tp, f->flags, extack);
 	cls_flower.command = FLOW_CLS_DESTROY;
 	cls_flower.cookie = (unsigned long) f;
@@ -437,10 +434,6 @@
 				struct netlink_ext_ack *extack)
 {
 	struct cls_fl_head *head = fl_head_dereference(tp);
-<<<<<<< HEAD
-	struct tc_cls_flower_offload cls_flower = {};
-=======
->>>>>>> 6fb08f1a
 	struct tcf_block *block = tp->chain->block;
 	struct flow_cls_offload cls_flower = {};
 	bool skip_sw = tc_skip_sw(f->flags);
@@ -511,9 +504,6 @@
 	if (!rtnl_held)
 		rtnl_lock();
 
-	if (!rtnl_held)
-		rtnl_lock();
-
 	tc_cls_common_offload_init(&cls_flower.common, tp, f->flags, NULL);
 	cls_flower.command = FLOW_CLS_STATS;
 	cls_flower.cookie = (unsigned long) f;
@@ -553,27 +543,6 @@
 	return f;
 }
 
-<<<<<<< HEAD
-static struct cls_fl_filter *fl_get_next_filter(struct tcf_proto *tp,
-						unsigned long *handle)
-{
-	struct cls_fl_head *head = fl_head_dereference(tp);
-	struct cls_fl_filter *f;
-
-	rcu_read_lock();
-	while ((f = idr_get_next_ul(&head->handle_idr, handle))) {
-		/* don't return filters that are being deleted */
-		if (refcount_inc_not_zero(&f->refcnt))
-			break;
-		++(*handle);
-	}
-	rcu_read_unlock();
-
-	return f;
-}
-
-=======
->>>>>>> 6fb08f1a
 static int __fl_delete(struct tcf_proto *tp, struct cls_fl_filter *f,
 		       bool *last, bool rtnl_held,
 		       struct netlink_ext_ack *extack)
@@ -1785,33 +1754,22 @@
 static void fl_walk(struct tcf_proto *tp, struct tcf_walker *arg,
 		    bool rtnl_held)
 {
-<<<<<<< HEAD
-=======
 	struct cls_fl_head *head = fl_head_dereference(tp);
 	unsigned long id = arg->cookie, tmp;
->>>>>>> 6fb08f1a
 	struct cls_fl_filter *f;
 
 	arg->count = arg->skip;
 
-<<<<<<< HEAD
-	while ((f = fl_get_next_filter(tp, &arg->cookie)) != NULL) {
-=======
 	idr_for_each_entry_continue_ul(&head->handle_idr, f, tmp, id) {
 		/* don't return filters that are being deleted */
 		if (!refcount_inc_not_zero(&f->refcnt))
 			continue;
->>>>>>> 6fb08f1a
 		if (arg->fn(tp, f, arg) < 0) {
 			__fl_put(f);
 			arg->stop = 1;
 			break;
 		}
 		__fl_put(f);
-<<<<<<< HEAD
-		arg->cookie++;
-=======
->>>>>>> 6fb08f1a
 		arg->count++;
 	}
 	arg->cookie = id;
@@ -1842,41 +1800,11 @@
 	return NULL;
 }
 
-static struct cls_fl_filter *
-fl_get_next_hw_filter(struct tcf_proto *tp, struct cls_fl_filter *f, bool add)
-{
-	struct cls_fl_head *head = fl_head_dereference(tp);
-
-	spin_lock(&tp->lock);
-	if (list_empty(&head->hw_filters)) {
-		spin_unlock(&tp->lock);
-		return NULL;
-	}
-
-	if (!f)
-		f = list_entry(&head->hw_filters, struct cls_fl_filter,
-			       hw_list);
-	list_for_each_entry_continue(f, &head->hw_filters, hw_list) {
-		if (!(add && f->deleted) && refcount_inc_not_zero(&f->refcnt)) {
-			spin_unlock(&tp->lock);
-			return f;
-		}
-	}
-
-	spin_unlock(&tp->lock);
-	return NULL;
-}
-
 static int fl_reoffload(struct tcf_proto *tp, bool add, tc_setup_cb_t *cb,
 			void *cb_priv, struct netlink_ext_ack *extack)
 {
-<<<<<<< HEAD
-	struct tc_cls_flower_offload cls_flower = {};
-	struct tcf_block *block = tp->chain->block;
-=======
 	struct tcf_block *block = tp->chain->block;
 	struct flow_cls_offload cls_flower = {};
->>>>>>> 6fb08f1a
 	struct cls_fl_filter *f = NULL;
 	int err;
 
@@ -1897,11 +1825,7 @@
 		tc_cls_common_offload_init(&cls_flower.common, tp, f->flags,
 					   extack);
 		cls_flower.command = add ?
-<<<<<<< HEAD
-			TC_CLSFLOWER_REPLACE : TC_CLSFLOWER_DESTROY;
-=======
 			FLOW_CLS_REPLACE : FLOW_CLS_DESTROY;
->>>>>>> 6fb08f1a
 		cls_flower.cookie = (unsigned long)f;
 		cls_flower.rule->match.dissector = &f->mask->dissector;
 		cls_flower.rule->match.mask = &f->mask->key;

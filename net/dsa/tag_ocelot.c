--- conflicted
+++ resolved
@@ -143,16 +143,6 @@
 	struct ocelot_port *ocelot_port;
 	u8 *prefix, *injection;
 	u64 qos_class, rew_op;
-<<<<<<< HEAD
-	int err;
-
-	err = skb_cow_head(skb, OCELOT_TOTAL_TAG_LEN);
-	if (unlikely(err < 0)) {
-		netdev_err(netdev, "Cannot make room for tag.\n");
-		return NULL;
-	}
-=======
->>>>>>> 356006a6
 
 	ocelot_port = ocelot->ports[dp->index];
 

--- conflicted
+++ resolved
@@ -179,8 +179,6 @@
 	.attrs	= dsa_slave_attrs,
 };
 
-<<<<<<< HEAD
-=======
 static void dsa_master_set_mtu(struct net_device *dev, struct dsa_port *cpu_dp)
 {
 	unsigned int mtu = ETH_DATA_LEN + cpu_dp->tag_ops->overhead;
@@ -207,16 +205,12 @@
 	rtnl_unlock();
 }
 
->>>>>>> cf26057a
 int dsa_master_setup(struct net_device *dev, struct dsa_port *cpu_dp)
 {
 	int ret;
 
-<<<<<<< HEAD
-=======
 	dsa_master_set_mtu(dev,  cpu_dp);
 
->>>>>>> cf26057a
 	/* If we use a tagging format that doesn't have an ethertype
 	 * field, make sure that all packets from this point on get
 	 * sent to the tag format's receive function.

--- conflicted
+++ resolved
@@ -553,12 +553,7 @@
 	return smc_connect_fallback(smc, reason_code);
 }
 
-<<<<<<< HEAD
-/* abort connecting */
-static void smc_connect_abort(struct smc_sock *smc, int local_first)
-=======
 static void smc_conn_abort(struct smc_sock *smc, int local_first)
->>>>>>> 356006a6
 {
 	if (local_first)
 		smc_lgr_cleanup_early(&smc->conn);
@@ -674,11 +669,7 @@
 				ini->smc_type_v1 = SMC_TYPE_N;
 		} /* else RDMA is supported for this connection */
 	}
-<<<<<<< HEAD
-	if (smc_ism_v2_capable && smc_find_ism_v2_device_clnt(smc, ini))
-=======
 	if (smc_ism_is_v2_capable() && smc_find_ism_v2_device_clnt(smc, ini))
->>>>>>> 356006a6
 		ini->smc_type_v2 = SMC_TYPE_N;
 
 	/* if neither ISM nor RDMA are supported, fallback */
@@ -823,11 +814,7 @@
 
 	return 0;
 connect_abort:
-<<<<<<< HEAD
-	smc_connect_abort(smc, ini->first_contact_local);
-=======
 	smc_conn_abort(smc, ini->first_contact_local);
->>>>>>> 356006a6
 	mutex_unlock(&smc_client_lgr_pending);
 	smc->connect_nonblock = 0;
 
@@ -906,11 +893,7 @@
 
 	return 0;
 connect_abort:
-<<<<<<< HEAD
-	smc_connect_abort(smc, ini->first_contact_local);
-=======
 	smc_conn_abort(smc, ini->first_contact_local);
->>>>>>> 356006a6
 	mutex_unlock(&smc_server_lgr_pending);
 	smc->connect_nonblock = 0;
 
@@ -938,11 +921,7 @@
 /* perform steps before actually connecting */
 static int __smc_connect(struct smc_sock *smc)
 {
-<<<<<<< HEAD
-	u8 version = smc_ism_v2_capable ? SMC_V2 : SMC_V1;
-=======
 	u8 version = smc_ism_is_v2_capable() ? SMC_V2 : SMC_V1;
->>>>>>> 356006a6
 	struct smc_clc_msg_accept_confirm_v2 *aclc2;
 	struct smc_clc_msg_accept_confirm *aclc;
 	struct smc_init_info *ini = NULL;
@@ -967,15 +946,9 @@
 						    version);
 
 	ini->smcd_version = SMC_V1;
-<<<<<<< HEAD
-	ini->smcd_version |= smc_ism_v2_capable ? SMC_V2 : 0;
-	ini->smc_type_v1 = SMC_TYPE_B;
-	ini->smc_type_v2 = smc_ism_v2_capable ? SMC_TYPE_D : SMC_TYPE_N;
-=======
 	ini->smcd_version |= smc_ism_is_v2_capable() ? SMC_V2 : 0;
 	ini->smc_type_v1 = SMC_TYPE_B;
 	ini->smc_type_v2 = smc_ism_is_v2_capable() ? SMC_TYPE_D : SMC_TYPE_N;
->>>>>>> 356006a6
 
 	/* get vlan id from IP device */
 	if (smc_vlan_by_tcpsk(smc->clcsock, ini)) {
@@ -1348,14 +1321,7 @@
 			       int local_first, u8 version)
 {
 	/* RDMA setup failed, switch back to TCP */
-<<<<<<< HEAD
-	if (local_first)
-		smc_lgr_cleanup_early(&new_smc->conn);
-	else
-		smc_conn_free(&new_smc->conn);
-=======
 	smc_conn_abort(new_smc, local_first);
->>>>>>> 356006a6
 	if (reason_code < 0) { /* error, no fallback possible */
 		smc_listen_out_err(new_smc);
 		return;
@@ -1378,10 +1344,7 @@
 {
 	struct smc_clc_smcd_v2_extension *pclc_smcd_v2_ext;
 	struct smc_clc_v2_extension *pclc_v2_ext;
-<<<<<<< HEAD
-=======
 	int rc = SMC_CLC_DECL_PEERNOSMC;
->>>>>>> 356006a6
 
 	ini->smc_type_v1 = pclc->hdr.typev1;
 	ini->smc_type_v2 = pclc->hdr.typev2;
@@ -1389,10 +1352,6 @@
 	if (pclc->hdr.version > SMC_V1)
 		ini->smcd_version |=
 				ini->smc_type_v2 != SMC_TYPE_N ? SMC_V2 : 0;
-<<<<<<< HEAD
-	if (!smc_ism_v2_capable) {
-		ini->smcd_version &= ~SMC_V2;
-=======
 	if (!(ini->smcd_version & SMC_V2)) {
 		rc = SMC_CLC_DECL_PEERNOSMC;
 		goto out;
@@ -1400,30 +1359,11 @@
 	if (!smc_ism_is_v2_capable()) {
 		ini->smcd_version &= ~SMC_V2;
 		rc = SMC_CLC_DECL_NOISM2SUPP;
->>>>>>> 356006a6
 		goto out;
 	}
 	pclc_v2_ext = smc_get_clc_v2_ext(pclc);
 	if (!pclc_v2_ext) {
 		ini->smcd_version &= ~SMC_V2;
-<<<<<<< HEAD
-		goto out;
-	}
-	pclc_smcd_v2_ext = smc_get_clc_smcd_v2_ext(pclc_v2_ext);
-	if (!pclc_smcd_v2_ext)
-		ini->smcd_version &= ~SMC_V2;
-
-out:
-	if (!ini->smcd_version) {
-		if (pclc->hdr.typev1 == SMC_TYPE_B ||
-		    pclc->hdr.typev2 == SMC_TYPE_B)
-			return SMC_CLC_DECL_NOSMCDEV;
-		if (pclc->hdr.typev1 == SMC_TYPE_D ||
-		    pclc->hdr.typev2 == SMC_TYPE_D)
-			return SMC_CLC_DECL_NOSMCDDEV;
-		return SMC_CLC_DECL_NOSMCRDEV;
-	}
-=======
 		rc = SMC_CLC_DECL_NOV2EXT;
 		goto out;
 	}
@@ -1436,7 +1376,6 @@
 out:
 	if (!ini->smcd_version)
 		return rc;
->>>>>>> 356006a6
 
 	return 0;
 }
@@ -1488,14 +1427,7 @@
 	/* Create send and receive buffers */
 	rc = smc_buf_create(new_smc, true);
 	if (rc) {
-<<<<<<< HEAD
-		if (ini->first_contact_local)
-			smc_lgr_cleanup_early(&new_smc->conn);
-		else
-			smc_conn_free(&new_smc->conn);
-=======
 		smc_conn_abort(new_smc, ini->first_contact_local);
->>>>>>> 356006a6
 		return (rc == -ENOSPC) ? SMC_CLC_DECL_MAX_DMB :
 					 SMC_CLC_DECL_MEM;
 	}
@@ -1538,15 +1470,12 @@
 	}
 }
 
-<<<<<<< HEAD
-=======
 static void smc_find_ism_store_rc(u32 rc, struct smc_init_info *ini)
 {
 	if (!ini->rc)
 		ini->rc = rc;
 }
 
->>>>>>> 356006a6
 static void smc_find_ism_v2_device_serv(struct smc_sock *new_smc,
 					struct smc_clc_msg_proposal *pclc,
 					struct smc_init_info *ini)
@@ -1557,11 +1486,7 @@
 	unsigned int matches = 0;
 	u8 smcd_version;
 	u8 *eid = NULL;
-<<<<<<< HEAD
-	int i;
-=======
 	int i, rc;
->>>>>>> 356006a6
 
 	if (!(ini->smcd_version & SMC_V2) || !smcd_indicated(ini->smc_type_v2))
 		goto not_found;
@@ -1570,15 +1495,10 @@
 	smc_v2_ext = smc_get_clc_v2_ext(pclc);
 	smcd_v2_ext = smc_get_clc_smcd_v2_ext(smc_v2_ext);
 	if (!smcd_v2_ext ||
-<<<<<<< HEAD
-	    !smc_v2_ext->hdr.flag.seid) /* no system EID support for SMCD */
-		goto not_found;
-=======
 	    !smc_v2_ext->hdr.flag.seid) { /* no system EID support for SMCD */
 		smc_find_ism_store_rc(SMC_CLC_DECL_NOSEID, ini);
 		goto not_found;
 	}
->>>>>>> 356006a6
 
 	mutex_lock(&smcd_dev_list.mutex);
 	if (pclc_smcd->ism.chid)
@@ -1610,18 +1530,12 @@
 		ini->smcd_version = SMC_V2;
 		ini->is_smcd = true;
 		ini->ism_selected = i;
-<<<<<<< HEAD
-		if (smc_listen_ism_init(new_smc, ini))
-			/* try next active ISM device */
-			continue;
-=======
 		rc = smc_listen_ism_init(new_smc, ini);
 		if (rc) {
 			smc_find_ism_store_rc(rc, ini);
 			/* try next active ISM device */
 			continue;
 		}
->>>>>>> 356006a6
 		return; /* matching and usable V2 ISM device found */
 	}
 	/* no V2 ISM device could be initialized */
@@ -1638,25 +1552,13 @@
 					struct smc_init_info *ini)
 {
 	struct smc_clc_msg_smcd *pclc_smcd = smc_get_clc_msg_smcd(pclc);
-<<<<<<< HEAD
-=======
 	int rc = 0;
->>>>>>> 356006a6
 
 	/* check if ISM V1 is available */
 	if (!(ini->smcd_version & SMC_V1) || !smcd_indicated(ini->smc_type_v1))
 		goto not_found;
 	ini->is_smcd = true; /* prepare ISM check */
 	ini->ism_peer_gid[0] = ntohll(pclc_smcd->ism.gid);
-<<<<<<< HEAD
-	if (smc_find_ism_device(new_smc, ini))
-		goto not_found;
-	ini->ism_selected = 0;
-	if (!smc_listen_ism_init(new_smc, ini))
-		return;		/* V1 ISM device found */
-
-not_found:
-=======
 	rc = smc_find_ism_device(new_smc, ini);
 	if (rc)
 		goto not_found;
@@ -1667,7 +1569,6 @@
 
 not_found:
 	smc_find_ism_store_rc(rc, ini);
->>>>>>> 356006a6
 	ini->ism_dev[0] = NULL;
 	ini->is_smcd = false;
 }
@@ -1724,28 +1625,16 @@
 		return 0;
 
 	if (!(ini->smcd_version & SMC_V1))
-<<<<<<< HEAD
-		return SMC_CLC_DECL_NOSMCDEV;
-=======
 		return ini->rc ?: SMC_CLC_DECL_NOSMCD2DEV;
->>>>>>> 356006a6
 
 	/* check for matching IP prefix and subnet length */
 	rc = smc_listen_prfx_check(new_smc, pclc);
 	if (rc)
-<<<<<<< HEAD
-		return rc;
-
-	/* get vlan id from IP device */
-	if (smc_vlan_by_tcpsk(new_smc->clcsock, ini))
-		return SMC_CLC_DECL_GETVLANERR;
-=======
 		return ini->rc ?: rc;
 
 	/* get vlan id from IP device */
 	if (smc_vlan_by_tcpsk(new_smc->clcsock, ini))
 		return ini->rc ?: SMC_CLC_DECL_GETVLANERR;
->>>>>>> 356006a6
 
 	/* check for ISM device matching V1 proposed device */
 	smc_find_ism_v1_device_serv(new_smc, pclc, ini);
@@ -1753,12 +1642,6 @@
 		return 0;
 
 	if (pclc->hdr.typev1 == SMC_TYPE_D)
-<<<<<<< HEAD
-		return SMC_CLC_DECL_NOSMCDDEV; /* skip RDMA and decline */
-
-	/* check if RDMA is available */
-	return smc_find_rdma_v1_device_serv(new_smc, pclc, ini);
-=======
 		/* skip RDMA and decline */
 		return ini->rc ?: SMC_CLC_DECL_NOSMCDDEV;
 
@@ -1767,7 +1650,6 @@
 	smc_find_ism_store_rc(rc, ini);
 
 	return (!rc) ? 0 : ini->rc;
->>>>>>> 356006a6
 }
 
 /* listen worker: finish RDMA setup */
@@ -1800,11 +1682,7 @@
 {
 	struct smc_sock *new_smc = container_of(work, struct smc_sock,
 						smc_listen_work);
-<<<<<<< HEAD
-	u8 version = smc_ism_v2_capable ? SMC_V2 : SMC_V1;
-=======
 	u8 version = smc_ism_is_v2_capable() ? SMC_V2 : SMC_V1;
->>>>>>> 356006a6
 	struct socket *newclcsock = new_smc->clcsock;
 	struct smc_clc_msg_accept_confirm *cclc;
 	struct smc_clc_msg_proposal_area *buf;
@@ -2618,12 +2496,6 @@
 	smc_ism_init();
 	smc_clc_init();
 
-<<<<<<< HEAD
-	rc = smc_pnet_init();
-	if (rc)
-		goto out_pernet_subsys;
-
-=======
 	rc = smc_nl_init();
 	if (rc)
 		goto out_pernet_subsys;
@@ -2632,7 +2504,6 @@
 	if (rc)
 		goto out_nl;
 
->>>>>>> 356006a6
 	rc = -ENOMEM;
 	smc_hs_wq = alloc_workqueue("smc_hs_wq", 0, 0);
 	if (!smc_hs_wq)

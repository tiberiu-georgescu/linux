/*
   BlueZ - Bluetooth protocol stack for Linux
   Copyright (C) 2000-2001 Qualcomm Incorporated
   Copyright (C) 2009-2010 Gustavo F. Padovan <gustavo@padovan.org>
   Copyright (C) 2010 Google Inc.

   Written 2000,2001 by Maxim Krasnyansky <maxk@qualcomm.com>

   This program is free software; you can redistribute it and/or modify
   it under the terms of the GNU General Public License version 2 as
   published by the Free Software Foundation;

   THE SOFTWARE IS PROVIDED "AS IS", WITHOUT WARRANTY OF ANY KIND, EXPRESS
   OR IMPLIED, INCLUDING BUT NOT LIMITED TO THE WARRANTIES OF MERCHANTABILITY,
   FITNESS FOR A PARTICULAR PURPOSE AND NONINFRINGEMENT OF THIRD PARTY RIGHTS.
   IN NO EVENT SHALL THE COPYRIGHT HOLDER(S) AND AUTHOR(S) BE LIABLE FOR ANY
   CLAIM, OR ANY SPECIAL INDIRECT OR CONSEQUENTIAL DAMAGES, OR ANY DAMAGES
   WHATSOEVER RESULTING FROM LOSS OF USE, DATA OR PROFITS, WHETHER IN AN
   ACTION OF CONTRACT, NEGLIGENCE OR OTHER TORTIOUS ACTION, ARISING OUT OF
   OR IN CONNECTION WITH THE USE OR PERFORMANCE OF THIS SOFTWARE.

   ALL LIABILITY, INCLUDING LIABILITY FOR INFRINGEMENT OF ANY PATENTS,
   COPYRIGHTS, TRADEMARKS OR OTHER RIGHTS, RELATING TO USE OF THIS
   SOFTWARE IS DISCLAIMED.
*/

/* Bluetooth L2CAP sockets. */

#include <net/bluetooth/bluetooth.h>
#include <net/bluetooth/hci_core.h>
#include <net/bluetooth/l2cap.h>

static const struct proto_ops l2cap_sock_ops;

/* ---- L2CAP timers ---- */
static void l2cap_sock_timeout(unsigned long arg)
{
	struct sock *sk = (struct sock *) arg;
	int reason;

	BT_DBG("sock %p state %d", sk, sk->sk_state);

	bh_lock_sock(sk);

	if (sock_owned_by_user(sk)) {
		/* sk is owned by user. Try again later */
		l2cap_sock_set_timer(sk, HZ / 5);
		bh_unlock_sock(sk);
		sock_put(sk);
		return;
	}

	if (sk->sk_state == BT_CONNECTED || sk->sk_state == BT_CONFIG)
		reason = ECONNREFUSED;
	else if (sk->sk_state == BT_CONNECT &&
			l2cap_pi(sk)->chan->sec_level != BT_SECURITY_SDP)
		reason = ECONNREFUSED;
	else
		reason = ETIMEDOUT;

	__l2cap_sock_close(sk, reason);

	bh_unlock_sock(sk);

	l2cap_sock_kill(sk);
	sock_put(sk);
}

void l2cap_sock_set_timer(struct sock *sk, long timeout)
{
	BT_DBG("sk %p state %d timeout %ld", sk, sk->sk_state, timeout);
	sk_reset_timer(sk, &sk->sk_timer, jiffies + timeout);
}

void l2cap_sock_clear_timer(struct sock *sk)
{
	BT_DBG("sock %p state %d", sk, sk->sk_state);
	sk_stop_timer(sk, &sk->sk_timer);
}

static struct sock *__l2cap_get_sock_by_addr(__le16 psm, bdaddr_t *src)
{
	struct sock *sk;
	struct hlist_node *node;
	sk_for_each(sk, node, &l2cap_sk_list.head) {
		struct l2cap_chan *chan = l2cap_pi(sk)->chan;

		if (chan->sport == psm && !bacmp(&bt_sk(sk)->src, src))
			goto found;
	}

	sk = NULL;
found:
	return sk;
}

static int l2cap_sock_bind(struct socket *sock, struct sockaddr *addr, int alen)
{
	struct sock *sk = sock->sk;
	struct l2cap_chan *chan = l2cap_pi(sk)->chan;
	struct sockaddr_l2 la;
	int len, err = 0;

	BT_DBG("sk %p", sk);

	if (!addr || addr->sa_family != AF_BLUETOOTH)
		return -EINVAL;

	memset(&la, 0, sizeof(la));
	len = min_t(unsigned int, sizeof(la), alen);
	memcpy(&la, addr, len);

	if (la.l2_cid && la.l2_psm)
		return -EINVAL;

	lock_sock(sk);

	if (sk->sk_state != BT_OPEN) {
		err = -EBADFD;
		goto done;
	}

	if (la.l2_psm) {
		__u16 psm = __le16_to_cpu(la.l2_psm);

		/* PSM must be odd and lsb of upper byte must be 0 */
		if ((psm & 0x0101) != 0x0001) {
			err = -EINVAL;
			goto done;
		}

		/* Restrict usage of well-known PSMs */
		if (psm < 0x1001 && !capable(CAP_NET_BIND_SERVICE)) {
			err = -EACCES;
			goto done;
		}
	}

	write_lock_bh(&l2cap_sk_list.lock);

	if (la.l2_psm && __l2cap_get_sock_by_addr(la.l2_psm, &la.l2_bdaddr)) {
		err = -EADDRINUSE;
	} else {
		/* Save source address */
		bacpy(&bt_sk(sk)->src, &la.l2_bdaddr);
		chan->psm   = la.l2_psm;
		chan->sport = la.l2_psm;
		sk->sk_state = BT_BOUND;

		if (__le16_to_cpu(la.l2_psm) == 0x0001 ||
					__le16_to_cpu(la.l2_psm) == 0x0003)
			chan->sec_level = BT_SECURITY_SDP;
	}

	if (la.l2_cid)
		chan->scid = la.l2_cid;

	write_unlock_bh(&l2cap_sk_list.lock);

done:
	release_sock(sk);
	return err;
}

static int l2cap_sock_connect(struct socket *sock, struct sockaddr *addr, int alen, int flags)
{
	struct sock *sk = sock->sk;
	struct l2cap_chan *chan = l2cap_pi(sk)->chan;
	struct sockaddr_l2 la;
	int len, err = 0;

	BT_DBG("sk %p", sk);

	if (!addr || alen < sizeof(addr->sa_family) ||
	    addr->sa_family != AF_BLUETOOTH)
		return -EINVAL;

	memset(&la, 0, sizeof(la));
	len = min_t(unsigned int, sizeof(la), alen);
	memcpy(&la, addr, len);

	if (la.l2_cid && la.l2_psm)
		return -EINVAL;

	lock_sock(sk);

	if ((sk->sk_type == SOCK_SEQPACKET || sk->sk_type == SOCK_STREAM)
			&& !(la.l2_psm || la.l2_cid)) {
		err = -EINVAL;
		goto done;
	}

	switch (chan->mode) {
	case L2CAP_MODE_BASIC:
		break;
	case L2CAP_MODE_ERTM:
	case L2CAP_MODE_STREAMING:
		if (!disable_ertm)
			break;
		/* fall through */
	default:
		err = -ENOTSUPP;
		goto done;
	}

	switch (sk->sk_state) {
	case BT_CONNECT:
	case BT_CONNECT2:
	case BT_CONFIG:
		/* Already connecting */
		goto wait;

	case BT_CONNECTED:
		/* Already connected */
		err = -EISCONN;
		goto done;

	case BT_OPEN:
	case BT_BOUND:
		/* Can connect */
		break;

	default:
		err = -EBADFD;
		goto done;
	}

	/* PSM must be odd and lsb of upper byte must be 0 */
	if ((__le16_to_cpu(la.l2_psm) & 0x0101) != 0x0001 &&
				sk->sk_type != SOCK_RAW && !la.l2_cid) {
		err = -EINVAL;
		goto done;
	}

	/* Set destination address and psm */
	bacpy(&bt_sk(sk)->dst, &la.l2_bdaddr);
	chan->psm = la.l2_psm;
	chan->dcid = la.l2_cid;

	err = l2cap_chan_connect(l2cap_pi(sk)->chan);
	if (err)
		goto done;

wait:
	err = bt_sock_wait_state(sk, BT_CONNECTED,
			sock_sndtimeo(sk, flags & O_NONBLOCK));
done:
	release_sock(sk);
	return err;
}

static int l2cap_sock_listen(struct socket *sock, int backlog)
{
	struct sock *sk = sock->sk;
	struct l2cap_chan *chan = l2cap_pi(sk)->chan;
	int err = 0;

	BT_DBG("sk %p backlog %d", sk, backlog);

	lock_sock(sk);

	if ((sock->type != SOCK_SEQPACKET && sock->type != SOCK_STREAM)
			|| sk->sk_state != BT_BOUND) {
		err = -EBADFD;
		goto done;
	}

	switch (chan->mode) {
	case L2CAP_MODE_BASIC:
		break;
	case L2CAP_MODE_ERTM:
	case L2CAP_MODE_STREAMING:
		if (!disable_ertm)
			break;
		/* fall through */
	default:
		err = -ENOTSUPP;
		goto done;
	}

<<<<<<< HEAD
	if (!l2cap_pi(sk)->psm && !l2cap_pi(sk)->scid) {
=======
	if (!chan->psm && !chan->scid) {
>>>>>>> 7cbc9bd9
		bdaddr_t *src = &bt_sk(sk)->src;
		u16 psm;

		err = -EINVAL;

		write_lock_bh(&l2cap_sk_list.lock);

		for (psm = 0x1001; psm < 0x1100; psm += 2)
			if (!__l2cap_get_sock_by_addr(cpu_to_le16(psm), src)) {
				chan->psm   = cpu_to_le16(psm);
				chan->sport = cpu_to_le16(psm);
				err = 0;
				break;
			}

		write_unlock_bh(&l2cap_sk_list.lock);

		if (err < 0)
			goto done;
	}

	sk->sk_max_ack_backlog = backlog;
	sk->sk_ack_backlog = 0;
	sk->sk_state = BT_LISTEN;

done:
	release_sock(sk);
	return err;
}

static int l2cap_sock_accept(struct socket *sock, struct socket *newsock, int flags)
{
	DECLARE_WAITQUEUE(wait, current);
	struct sock *sk = sock->sk, *nsk;
	long timeo;
	int err = 0;

	lock_sock_nested(sk, SINGLE_DEPTH_NESTING);

	if (sk->sk_state != BT_LISTEN) {
		err = -EBADFD;
		goto done;
	}

	timeo = sock_rcvtimeo(sk, flags & O_NONBLOCK);

	BT_DBG("sk %p timeo %ld", sk, timeo);

	/* Wait for an incoming connection. (wake-one). */
	add_wait_queue_exclusive(sk_sleep(sk), &wait);
	while (!(nsk = bt_accept_dequeue(sk, newsock))) {
		set_current_state(TASK_INTERRUPTIBLE);
		if (!timeo) {
			err = -EAGAIN;
			break;
		}

		release_sock(sk);
		timeo = schedule_timeout(timeo);
		lock_sock_nested(sk, SINGLE_DEPTH_NESTING);

		if (sk->sk_state != BT_LISTEN) {
			err = -EBADFD;
			break;
		}

		if (signal_pending(current)) {
			err = sock_intr_errno(timeo);
			break;
		}
	}
	set_current_state(TASK_RUNNING);
	remove_wait_queue(sk_sleep(sk), &wait);

	if (err)
		goto done;

	newsock->state = SS_CONNECTED;

	BT_DBG("new socket %p", nsk);

done:
	release_sock(sk);
	return err;
}

static int l2cap_sock_getname(struct socket *sock, struct sockaddr *addr, int *len, int peer)
{
	struct sockaddr_l2 *la = (struct sockaddr_l2 *) addr;
	struct sock *sk = sock->sk;
	struct l2cap_chan *chan = l2cap_pi(sk)->chan;

	BT_DBG("sock %p, sk %p", sock, sk);

	addr->sa_family = AF_BLUETOOTH;
	*len = sizeof(struct sockaddr_l2);

	if (peer) {
		la->l2_psm = chan->psm;
		bacpy(&la->l2_bdaddr, &bt_sk(sk)->dst);
		la->l2_cid = cpu_to_le16(chan->dcid);
	} else {
		la->l2_psm = chan->sport;
		bacpy(&la->l2_bdaddr, &bt_sk(sk)->src);
		la->l2_cid = cpu_to_le16(chan->scid);
	}

	return 0;
}

static int l2cap_sock_getsockopt_old(struct socket *sock, int optname, char __user *optval, int __user *optlen)
{
	struct sock *sk = sock->sk;
	struct l2cap_chan *chan = l2cap_pi(sk)->chan;
	struct l2cap_options opts;
	struct l2cap_conninfo cinfo;
	int len, err = 0;
	u32 opt;

	BT_DBG("sk %p", sk);

	if (get_user(len, optlen))
		return -EFAULT;

	lock_sock(sk);

	switch (optname) {
	case L2CAP_OPTIONS:
		memset(&opts, 0, sizeof(opts));
		opts.imtu     = chan->imtu;
		opts.omtu     = chan->omtu;
		opts.flush_to = chan->flush_to;
		opts.mode     = chan->mode;
		opts.fcs      = chan->fcs;
		opts.max_tx   = chan->max_tx;
		opts.txwin_size = (__u16)chan->tx_win;

		len = min_t(unsigned int, len, sizeof(opts));
		if (copy_to_user(optval, (char *) &opts, len))
			err = -EFAULT;

		break;

	case L2CAP_LM:
		switch (chan->sec_level) {
		case BT_SECURITY_LOW:
			opt = L2CAP_LM_AUTH;
			break;
		case BT_SECURITY_MEDIUM:
			opt = L2CAP_LM_AUTH | L2CAP_LM_ENCRYPT;
			break;
		case BT_SECURITY_HIGH:
			opt = L2CAP_LM_AUTH | L2CAP_LM_ENCRYPT |
							L2CAP_LM_SECURE;
			break;
		default:
			opt = 0;
			break;
		}

		if (chan->role_switch)
			opt |= L2CAP_LM_MASTER;

		if (chan->force_reliable)
			opt |= L2CAP_LM_RELIABLE;

		if (put_user(opt, (u32 __user *) optval))
			err = -EFAULT;
		break;

	case L2CAP_CONNINFO:
		if (sk->sk_state != BT_CONNECTED &&
					!(sk->sk_state == BT_CONNECT2 &&
						bt_sk(sk)->defer_setup)) {
			err = -ENOTCONN;
			break;
		}

		cinfo.hci_handle = chan->conn->hcon->handle;
		memcpy(cinfo.dev_class, chan->conn->hcon->dev_class, 3);

		len = min_t(unsigned int, len, sizeof(cinfo));
		if (copy_to_user(optval, (char *) &cinfo, len))
			err = -EFAULT;

		break;

	default:
		err = -ENOPROTOOPT;
		break;
	}

	release_sock(sk);
	return err;
}

static int l2cap_sock_getsockopt(struct socket *sock, int level, int optname, char __user *optval, int __user *optlen)
{
	struct sock *sk = sock->sk;
	struct l2cap_chan *chan = l2cap_pi(sk)->chan;
	struct bt_security sec;
	int len, err = 0;

	BT_DBG("sk %p", sk);

	if (level == SOL_L2CAP)
		return l2cap_sock_getsockopt_old(sock, optname, optval, optlen);

	if (level != SOL_BLUETOOTH)
		return -ENOPROTOOPT;

	if (get_user(len, optlen))
		return -EFAULT;

	lock_sock(sk);

	switch (optname) {
	case BT_SECURITY:
		if (sk->sk_type != SOCK_SEQPACKET && sk->sk_type != SOCK_STREAM
				&& sk->sk_type != SOCK_RAW) {
			err = -EINVAL;
			break;
		}

		sec.level = chan->sec_level;

		len = min_t(unsigned int, len, sizeof(sec));
		if (copy_to_user(optval, (char *) &sec, len))
			err = -EFAULT;

		break;

	case BT_DEFER_SETUP:
		if (sk->sk_state != BT_BOUND && sk->sk_state != BT_LISTEN) {
			err = -EINVAL;
			break;
		}

		if (put_user(bt_sk(sk)->defer_setup, (u32 __user *) optval))
			err = -EFAULT;

		break;

	case BT_FLUSHABLE:
		if (put_user(chan->flushable, (u32 __user *) optval))
			err = -EFAULT;

		break;

	default:
		err = -ENOPROTOOPT;
		break;
	}

	release_sock(sk);
	return err;
}

static int l2cap_sock_setsockopt_old(struct socket *sock, int optname, char __user *optval, unsigned int optlen)
{
	struct sock *sk = sock->sk;
	struct l2cap_chan *chan = l2cap_pi(sk)->chan;
	struct l2cap_options opts;
	int len, err = 0;
	u32 opt;

	BT_DBG("sk %p", sk);

	lock_sock(sk);

	switch (optname) {
	case L2CAP_OPTIONS:
		if (sk->sk_state == BT_CONNECTED) {
			err = -EINVAL;
			break;
		}

		opts.imtu     = chan->imtu;
		opts.omtu     = chan->omtu;
		opts.flush_to = chan->flush_to;
		opts.mode     = chan->mode;
		opts.fcs      = chan->fcs;
		opts.max_tx   = chan->max_tx;
		opts.txwin_size = (__u16)chan->tx_win;

		len = min_t(unsigned int, sizeof(opts), optlen);
		if (copy_from_user((char *) &opts, optval, len)) {
			err = -EFAULT;
			break;
		}

		if (opts.txwin_size > L2CAP_DEFAULT_TX_WINDOW) {
			err = -EINVAL;
			break;
		}

		chan->mode = opts.mode;
		switch (chan->mode) {
		case L2CAP_MODE_BASIC:
			chan->conf_state &= ~L2CAP_CONF_STATE2_DEVICE;
			break;
		case L2CAP_MODE_ERTM:
		case L2CAP_MODE_STREAMING:
			if (!disable_ertm)
				break;
			/* fall through */
		default:
			err = -EINVAL;
			break;
		}

		chan->imtu = opts.imtu;
		chan->omtu = opts.omtu;
		chan->fcs  = opts.fcs;
		chan->max_tx = opts.max_tx;
		chan->tx_win = (__u8)opts.txwin_size;
		break;

	case L2CAP_LM:
		if (get_user(opt, (u32 __user *) optval)) {
			err = -EFAULT;
			break;
		}

		if (opt & L2CAP_LM_AUTH)
			chan->sec_level = BT_SECURITY_LOW;
		if (opt & L2CAP_LM_ENCRYPT)
			chan->sec_level = BT_SECURITY_MEDIUM;
		if (opt & L2CAP_LM_SECURE)
			chan->sec_level = BT_SECURITY_HIGH;

		chan->role_switch    = (opt & L2CAP_LM_MASTER);
		chan->force_reliable = (opt & L2CAP_LM_RELIABLE);
		break;

	default:
		err = -ENOPROTOOPT;
		break;
	}

	release_sock(sk);
	return err;
}

static int l2cap_sock_setsockopt(struct socket *sock, int level, int optname, char __user *optval, unsigned int optlen)
{
	struct sock *sk = sock->sk;
	struct l2cap_chan *chan = l2cap_pi(sk)->chan;
	struct bt_security sec;
	int len, err = 0;
	u32 opt;

	BT_DBG("sk %p", sk);

	if (level == SOL_L2CAP)
		return l2cap_sock_setsockopt_old(sock, optname, optval, optlen);

	if (level != SOL_BLUETOOTH)
		return -ENOPROTOOPT;

	lock_sock(sk);

	switch (optname) {
	case BT_SECURITY:
		if (sk->sk_type != SOCK_SEQPACKET && sk->sk_type != SOCK_STREAM
				&& sk->sk_type != SOCK_RAW) {
			err = -EINVAL;
			break;
		}

		sec.level = BT_SECURITY_LOW;

		len = min_t(unsigned int, sizeof(sec), optlen);
		if (copy_from_user((char *) &sec, optval, len)) {
			err = -EFAULT;
			break;
		}

		if (sec.level < BT_SECURITY_LOW ||
					sec.level > BT_SECURITY_HIGH) {
			err = -EINVAL;
			break;
		}

		chan->sec_level = sec.level;
		break;

	case BT_DEFER_SETUP:
		if (sk->sk_state != BT_BOUND && sk->sk_state != BT_LISTEN) {
			err = -EINVAL;
			break;
		}

		if (get_user(opt, (u32 __user *) optval)) {
			err = -EFAULT;
			break;
		}

		bt_sk(sk)->defer_setup = opt;
		break;

	case BT_FLUSHABLE:
		if (get_user(opt, (u32 __user *) optval)) {
			err = -EFAULT;
			break;
		}

		if (opt > BT_FLUSHABLE_ON) {
			err = -EINVAL;
			break;
		}

		if (opt == BT_FLUSHABLE_OFF) {
			struct l2cap_conn *conn = chan->conn;
			/* proceed futher only when we have l2cap_conn and
			   No Flush support in the LM */
			if (!conn || !lmp_no_flush_capable(conn->hcon->hdev)) {
				err = -EINVAL;
				break;
			}
		}

		chan->flushable = opt;
		break;

	default:
		err = -ENOPROTOOPT;
		break;
	}

	release_sock(sk);
	return err;
}

static int l2cap_sock_sendmsg(struct kiocb *iocb, struct socket *sock, struct msghdr *msg, size_t len)
{
	struct sock *sk = sock->sk;
	struct l2cap_chan *chan = l2cap_pi(sk)->chan;
	struct sk_buff *skb;
	u16 control;
	int err;

	BT_DBG("sock %p, sk %p", sock, sk);

	err = sock_error(sk);
	if (err)
		return err;

	if (msg->msg_flags & MSG_OOB)
		return -EOPNOTSUPP;

	lock_sock(sk);

	if (sk->sk_state != BT_CONNECTED) {
		err = -ENOTCONN;
		goto done;
	}

	/* Connectionless channel */
	if (sk->sk_type == SOCK_DGRAM) {
		skb = l2cap_create_connless_pdu(chan, msg, len);
		if (IS_ERR(skb)) {
			err = PTR_ERR(skb);
		} else {
			l2cap_do_send(chan, skb);
			err = len;
		}
		goto done;
	}

	switch (chan->mode) {
	case L2CAP_MODE_BASIC:
		/* Check outgoing MTU */
		if (len > chan->omtu) {
			err = -EMSGSIZE;
			goto done;
		}

		/* Create a basic PDU */
		skb = l2cap_create_basic_pdu(chan, msg, len);
		if (IS_ERR(skb)) {
			err = PTR_ERR(skb);
			goto done;
		}

		l2cap_do_send(chan, skb);
		err = len;
		break;

	case L2CAP_MODE_ERTM:
	case L2CAP_MODE_STREAMING:
		/* Entire SDU fits into one PDU */
<<<<<<< HEAD
		if (len <= pi->chan->remote_mps) {
=======
		if (len <= chan->remote_mps) {
>>>>>>> 7cbc9bd9
			control = L2CAP_SDU_UNSEGMENTED;
			skb = l2cap_create_iframe_pdu(chan, msg, len, control,
									0);
			if (IS_ERR(skb)) {
				err = PTR_ERR(skb);
				goto done;
			}
<<<<<<< HEAD
			__skb_queue_tail(&pi->chan->tx_q, skb);

			if (pi->chan->tx_send_head == NULL)
				pi->chan->tx_send_head = skb;

		} else {
		/* Segment SDU into multiples PDUs */
			err = l2cap_sar_segment_sdu(pi->chan, msg, len);
=======
			__skb_queue_tail(&chan->tx_q, skb);

			if (chan->tx_send_head == NULL)
				chan->tx_send_head = skb;

		} else {
		/* Segment SDU into multiples PDUs */
			err = l2cap_sar_segment_sdu(chan, msg, len);
>>>>>>> 7cbc9bd9
			if (err < 0)
				goto done;
		}

<<<<<<< HEAD
		if (pi->mode == L2CAP_MODE_STREAMING) {
			l2cap_streaming_send(pi->chan);
			err = len;
			break;
		}

		if ((pi->chan->conn_state & L2CAP_CONN_REMOTE_BUSY) &&
				(pi->chan->conn_state & L2CAP_CONN_WAIT_F)) {
=======
		if (chan->mode == L2CAP_MODE_STREAMING) {
			l2cap_streaming_send(chan);
>>>>>>> 7cbc9bd9
			err = len;
			break;
		}
		err = l2cap_ertm_send(pi->chan);

		if ((chan->conn_state & L2CAP_CONN_REMOTE_BUSY) &&
				(chan->conn_state & L2CAP_CONN_WAIT_F)) {
			err = len;
			break;
		}
		err = l2cap_ertm_send(chan);

		if (err >= 0)
			err = len;
		break;

	default:
		BT_DBG("bad state %1.1x", chan->mode);
		err = -EBADFD;
	}

done:
	release_sock(sk);
	return err;
}

static int l2cap_sock_recvmsg(struct kiocb *iocb, struct socket *sock, struct msghdr *msg, size_t len, int flags)
{
	struct sock *sk = sock->sk;

	lock_sock(sk);

	if (sk->sk_state == BT_CONNECT2 && bt_sk(sk)->defer_setup) {
<<<<<<< HEAD
		__l2cap_connect_rsp_defer(sk);
=======
		sk->sk_state = BT_CONFIG;

		__l2cap_connect_rsp_defer(l2cap_pi(sk)->chan);
>>>>>>> 7cbc9bd9
		release_sock(sk);
		return 0;
	}

	release_sock(sk);

	if (sock->type == SOCK_STREAM)
		return bt_sock_stream_recvmsg(iocb, sock, msg, len, flags);

	return bt_sock_recvmsg(iocb, sock, msg, len, flags);
}

/* Kill socket (only if zapped and orphan)
 * Must be called on unlocked socket.
 */
void l2cap_sock_kill(struct sock *sk)
{
	if (!sock_flag(sk, SOCK_ZAPPED) || sk->sk_socket)
		return;

	BT_DBG("sk %p state %d", sk, sk->sk_state);

	/* Kill poor orphan */

	l2cap_chan_free(l2cap_pi(sk)->chan);
	bt_sock_unlink(&l2cap_sk_list, sk);
	sock_set_flag(sk, SOCK_DEAD);
	sock_put(sk);
}

/* Must be called on unlocked socket. */
static void l2cap_sock_close(struct sock *sk)
{
	l2cap_sock_clear_timer(sk);
	lock_sock(sk);
	__l2cap_sock_close(sk, ECONNRESET);
	release_sock(sk);
	l2cap_sock_kill(sk);
}

static void l2cap_sock_cleanup_listen(struct sock *parent)
{
	struct sock *sk;

	BT_DBG("parent %p", parent);

	/* Close not yet accepted channels */
	while ((sk = bt_accept_dequeue(parent, NULL)))
		l2cap_sock_close(sk);

	parent->sk_state = BT_CLOSED;
	sock_set_flag(parent, SOCK_ZAPPED);
}

void __l2cap_sock_close(struct sock *sk, int reason)
{
<<<<<<< HEAD
	struct l2cap_conn *conn = l2cap_pi(sk)->conn;
	struct l2cap_chan *chan = l2cap_pi(sk)->chan;
=======
	struct l2cap_chan *chan = l2cap_pi(sk)->chan;
	struct l2cap_conn *conn = chan->conn;
>>>>>>> 7cbc9bd9

	BT_DBG("sk %p state %d socket %p", sk, sk->sk_state, sk->sk_socket);

	switch (sk->sk_state) {
	case BT_LISTEN:
		l2cap_sock_cleanup_listen(sk);
		break;

	case BT_CONNECTED:
	case BT_CONFIG:
		if ((sk->sk_type == SOCK_SEQPACKET ||
					sk->sk_type == SOCK_STREAM) &&
					conn->hcon->type == ACL_LINK) {
			l2cap_sock_set_timer(sk, sk->sk_sndtimeo);
			l2cap_send_disconn_req(conn, chan, reason);
		} else
			l2cap_chan_del(chan, reason);
		break;

	case BT_CONNECT2:
		if ((sk->sk_type == SOCK_SEQPACKET ||
					sk->sk_type == SOCK_STREAM) &&
					conn->hcon->type == ACL_LINK) {
			struct l2cap_conn_rsp rsp;
			__u16 result;

			if (bt_sk(sk)->defer_setup)
				result = L2CAP_CR_SEC_BLOCK;
			else
				result = L2CAP_CR_BAD_PSM;

			rsp.scid   = cpu_to_le16(chan->dcid);
			rsp.dcid   = cpu_to_le16(chan->scid);
			rsp.result = cpu_to_le16(result);
			rsp.status = cpu_to_le16(L2CAP_CS_NO_INFO);
			l2cap_send_cmd(conn, chan->ident, L2CAP_CONN_RSP,
							sizeof(rsp), &rsp);
		}

		l2cap_chan_del(chan, reason);
		break;

	case BT_CONNECT:
	case BT_DISCONN:
		l2cap_chan_del(chan, reason);
		break;

	default:
		sock_set_flag(sk, SOCK_ZAPPED);
		break;
	}
}

static int l2cap_sock_shutdown(struct socket *sock, int how)
{
	struct sock *sk = sock->sk;
	struct l2cap_chan *chan = l2cap_pi(sk)->chan;
	int err = 0;

	BT_DBG("sock %p, sk %p", sock, sk);

	if (!sk)
		return 0;

	lock_sock(sk);
	if (!sk->sk_shutdown) {
		if (chan->mode == L2CAP_MODE_ERTM)
			err = __l2cap_wait_ack(sk);

		sk->sk_shutdown = SHUTDOWN_MASK;
		l2cap_sock_clear_timer(sk);
		__l2cap_sock_close(sk, 0);

		if (sock_flag(sk, SOCK_LINGER) && sk->sk_lingertime)
			err = bt_sock_wait_state(sk, BT_CLOSED,
							sk->sk_lingertime);
	}

	if (!err && sk->sk_err)
		err = -sk->sk_err;

	release_sock(sk);
	return err;
}

static int l2cap_sock_release(struct socket *sock)
{
	struct sock *sk = sock->sk;
	int err;

	BT_DBG("sock %p, sk %p", sock, sk);

	if (!sk)
		return 0;

	err = l2cap_sock_shutdown(sock, 2);

	sock_orphan(sk);
	l2cap_sock_kill(sk);
	return err;
}

static void l2cap_sock_destruct(struct sock *sk)
{
	BT_DBG("sk %p", sk);

	skb_queue_purge(&sk->sk_receive_queue);
	skb_queue_purge(&sk->sk_write_queue);
}

void l2cap_sock_init(struct sock *sk, struct sock *parent)
{
	struct l2cap_pinfo *pi = l2cap_pi(sk);
	struct l2cap_chan *chan = pi->chan;

	BT_DBG("sk %p", sk);

	if (parent) {
		struct l2cap_chan *pchan = l2cap_pi(parent)->chan;

		sk->sk_type = parent->sk_type;
		bt_sk(sk)->defer_setup = bt_sk(parent)->defer_setup;

		chan->imtu = pchan->imtu;
		chan->omtu = pchan->omtu;
		chan->conf_state = pchan->conf_state;
		chan->mode = pchan->mode;
		chan->fcs  = pchan->fcs;
		chan->max_tx = pchan->max_tx;
		chan->tx_win = pchan->tx_win;
		chan->sec_level = pchan->sec_level;
		chan->role_switch = pchan->role_switch;
		chan->force_reliable = pchan->force_reliable;
		chan->flushable = pchan->flushable;
	} else {
		chan->imtu = L2CAP_DEFAULT_MTU;
		chan->omtu = 0;
		if (!disable_ertm && sk->sk_type == SOCK_STREAM) {
			chan->mode = L2CAP_MODE_ERTM;
			chan->conf_state |= L2CAP_CONF_STATE2_DEVICE;
		} else {
			chan->mode = L2CAP_MODE_BASIC;
		}
		chan->max_tx = L2CAP_DEFAULT_MAX_TX;
		chan->fcs  = L2CAP_FCS_CRC16;
		chan->tx_win = L2CAP_DEFAULT_TX_WINDOW;
		chan->sec_level = BT_SECURITY_LOW;
		chan->role_switch = 0;
		chan->force_reliable = 0;
		chan->flushable = BT_FLUSHABLE_OFF;
	}

	/* Default config options */
<<<<<<< HEAD
	pi->flush_to = L2CAP_DEFAULT_FLUSH_TO;
=======
	chan->flush_to = L2CAP_DEFAULT_FLUSH_TO;
>>>>>>> 7cbc9bd9
}

static struct proto l2cap_proto = {
	.name		= "L2CAP",
	.owner		= THIS_MODULE,
	.obj_size	= sizeof(struct l2cap_pinfo)
};

struct sock *l2cap_sock_alloc(struct net *net, struct socket *sock, int proto, gfp_t prio)
{
	struct sock *sk;

	sk = sk_alloc(net, PF_BLUETOOTH, prio, &l2cap_proto);
	if (!sk)
		return NULL;

	sock_init_data(sock, sk);
	INIT_LIST_HEAD(&bt_sk(sk)->accept_q);

	sk->sk_destruct = l2cap_sock_destruct;
	sk->sk_sndtimeo = msecs_to_jiffies(L2CAP_CONN_TIMEOUT);

	sock_reset_flag(sk, SOCK_ZAPPED);

	sk->sk_protocol = proto;
	sk->sk_state = BT_OPEN;

	setup_timer(&sk->sk_timer, l2cap_sock_timeout, (unsigned long) sk);

	bt_sock_link(&l2cap_sk_list, sk);
	return sk;
}

static int l2cap_sock_create(struct net *net, struct socket *sock, int protocol,
			     int kern)
{
	struct sock *sk;
	struct l2cap_chan *chan;

	BT_DBG("sock %p", sock);

	sock->state = SS_UNCONNECTED;

	if (sock->type != SOCK_SEQPACKET && sock->type != SOCK_STREAM &&
			sock->type != SOCK_DGRAM && sock->type != SOCK_RAW)
		return -ESOCKTNOSUPPORT;

	if (sock->type == SOCK_RAW && !kern && !capable(CAP_NET_RAW))
		return -EPERM;

	sock->ops = &l2cap_sock_ops;

	sk = l2cap_sock_alloc(net, sock, protocol, GFP_ATOMIC);
	if (!sk)
		return -ENOMEM;

	chan = l2cap_chan_alloc(sk);
	if (!chan) {
		l2cap_sock_kill(sk);
		return -ENOMEM;
	}

	l2cap_pi(sk)->chan = chan;

	l2cap_sock_init(sk, NULL);
	return 0;
}

static const struct proto_ops l2cap_sock_ops = {
	.family		= PF_BLUETOOTH,
	.owner		= THIS_MODULE,
	.release	= l2cap_sock_release,
	.bind		= l2cap_sock_bind,
	.connect	= l2cap_sock_connect,
	.listen		= l2cap_sock_listen,
	.accept		= l2cap_sock_accept,
	.getname	= l2cap_sock_getname,
	.sendmsg	= l2cap_sock_sendmsg,
	.recvmsg	= l2cap_sock_recvmsg,
	.poll		= bt_sock_poll,
	.ioctl		= bt_sock_ioctl,
	.mmap		= sock_no_mmap,
	.socketpair	= sock_no_socketpair,
	.shutdown	= l2cap_sock_shutdown,
	.setsockopt	= l2cap_sock_setsockopt,
	.getsockopt	= l2cap_sock_getsockopt
};

static const struct net_proto_family l2cap_sock_family_ops = {
	.family	= PF_BLUETOOTH,
	.owner	= THIS_MODULE,
	.create	= l2cap_sock_create,
};

int __init l2cap_init_sockets(void)
{
	int err;

	err = proto_register(&l2cap_proto, 0);
	if (err < 0)
		return err;

	err = bt_sock_register(BTPROTO_L2CAP, &l2cap_sock_family_ops);
	if (err < 0)
		goto error;

	BT_INFO("L2CAP socket layer initialized");

	return 0;

error:
	BT_ERR("L2CAP socket registration failed");
	proto_unregister(&l2cap_proto);
	return err;
}

void l2cap_cleanup_sockets(void)
{
	if (bt_sock_unregister(BTPROTO_L2CAP) < 0)
		BT_ERR("L2CAP socket unregistration failed");

	proto_unregister(&l2cap_proto);
}<|MERGE_RESOLUTION|>--- conflicted
+++ resolved
@@ -278,11 +278,7 @@
 		goto done;
 	}
 
-<<<<<<< HEAD
-	if (!l2cap_pi(sk)->psm && !l2cap_pi(sk)->scid) {
-=======
 	if (!chan->psm && !chan->scid) {
->>>>>>> 7cbc9bd9
 		bdaddr_t *src = &bt_sk(sk)->src;
 		u16 psm;
 
@@ -775,11 +771,7 @@
 	case L2CAP_MODE_ERTM:
 	case L2CAP_MODE_STREAMING:
 		/* Entire SDU fits into one PDU */
-<<<<<<< HEAD
-		if (len <= pi->chan->remote_mps) {
-=======
 		if (len <= chan->remote_mps) {
->>>>>>> 7cbc9bd9
 			control = L2CAP_SDU_UNSEGMENTED;
 			skb = l2cap_create_iframe_pdu(chan, msg, len, control,
 									0);
@@ -787,16 +779,6 @@
 				err = PTR_ERR(skb);
 				goto done;
 			}
-<<<<<<< HEAD
-			__skb_queue_tail(&pi->chan->tx_q, skb);
-
-			if (pi->chan->tx_send_head == NULL)
-				pi->chan->tx_send_head = skb;
-
-		} else {
-		/* Segment SDU into multiples PDUs */
-			err = l2cap_sar_segment_sdu(pi->chan, msg, len);
-=======
 			__skb_queue_tail(&chan->tx_q, skb);
 
 			if (chan->tx_send_head == NULL)
@@ -805,28 +787,15 @@
 		} else {
 		/* Segment SDU into multiples PDUs */
 			err = l2cap_sar_segment_sdu(chan, msg, len);
->>>>>>> 7cbc9bd9
 			if (err < 0)
 				goto done;
 		}
 
-<<<<<<< HEAD
-		if (pi->mode == L2CAP_MODE_STREAMING) {
-			l2cap_streaming_send(pi->chan);
-			err = len;
-			break;
-		}
-
-		if ((pi->chan->conn_state & L2CAP_CONN_REMOTE_BUSY) &&
-				(pi->chan->conn_state & L2CAP_CONN_WAIT_F)) {
-=======
 		if (chan->mode == L2CAP_MODE_STREAMING) {
 			l2cap_streaming_send(chan);
->>>>>>> 7cbc9bd9
 			err = len;
 			break;
 		}
-		err = l2cap_ertm_send(pi->chan);
 
 		if ((chan->conn_state & L2CAP_CONN_REMOTE_BUSY) &&
 				(chan->conn_state & L2CAP_CONN_WAIT_F)) {
@@ -856,13 +825,9 @@
 	lock_sock(sk);
 
 	if (sk->sk_state == BT_CONNECT2 && bt_sk(sk)->defer_setup) {
-<<<<<<< HEAD
-		__l2cap_connect_rsp_defer(sk);
-=======
 		sk->sk_state = BT_CONFIG;
 
 		__l2cap_connect_rsp_defer(l2cap_pi(sk)->chan);
->>>>>>> 7cbc9bd9
 		release_sock(sk);
 		return 0;
 	}
@@ -919,13 +884,8 @@
 
 void __l2cap_sock_close(struct sock *sk, int reason)
 {
-<<<<<<< HEAD
-	struct l2cap_conn *conn = l2cap_pi(sk)->conn;
-	struct l2cap_chan *chan = l2cap_pi(sk)->chan;
-=======
 	struct l2cap_chan *chan = l2cap_pi(sk)->chan;
 	struct l2cap_conn *conn = chan->conn;
->>>>>>> 7cbc9bd9
 
 	BT_DBG("sk %p state %d socket %p", sk, sk->sk_state, sk->sk_socket);
 
@@ -1079,11 +1039,7 @@
 	}
 
 	/* Default config options */
-<<<<<<< HEAD
-	pi->flush_to = L2CAP_DEFAULT_FLUSH_TO;
-=======
 	chan->flush_to = L2CAP_DEFAULT_FLUSH_TO;
->>>>>>> 7cbc9bd9
 }
 
 static struct proto l2cap_proto = {

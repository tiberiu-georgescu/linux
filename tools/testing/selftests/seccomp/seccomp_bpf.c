--- conflicted
+++ resolved
@@ -3055,15 +3055,10 @@
 	long ret;
 
 	/* Only real root can get metadata. */
-<<<<<<< HEAD
 	if (geteuid()) {
-		SKIP(return, "get_metadata requires real root");
+		SKIP(return, "get_metadata test requires real root");
 		return;
 	}
-=======
-	if (geteuid())
-		XFAIL(return, "get_metadata test requires real root");
->>>>>>> e3ce0d0b
 
 	ASSERT_EQ(0, pipe(pipefd));
 
@@ -3655,13 +3650,6 @@
 skip:
 	EXPECT_EQ(waitpid(pid, &status, 0), pid);
 	EXPECT_EQ(true, WIFEXITED(status));
-<<<<<<< HEAD
-	EXPECT_EQ(0, WEXITSTATUS(status)) {
-		if (WEXITSTATUS(status) == 2) {
-			SKIP(return, "Kernel does not support kcmp() syscall");
-			return;
-		}
-=======
 	EXPECT_EQ(0, WEXITSTATUS(status));
 }
 
@@ -3679,7 +3667,6 @@
 	ret = prctl(PR_SET_NO_NEW_PRIVS, 1, 0, 0, 0);
 	ASSERT_EQ(0, ret) {
 		TH_LOG("Kernel does not support PR_SET_NO_NEW_PRIVS!");
->>>>>>> e3ce0d0b
 	}
 
 	pid = sys_clone3(&args, sizeof(args));

#!/bin/bash
# SPDX-License-Identifier: GPL-2.0

ret=0
sin=""
sout=""
cin=""
cinsent=""
cout=""
ksft_skip=4
timeout=30
mptcp_connect=""
capture=0

TEST_COUNT=0

# generated using "nfbpf_compile '(ip && (ip[54] & 0xf0) == 0x30) ||
#				  (ip6 && (ip6[74] & 0xf0) == 0x30)'"
CBPF_MPTCP_SUBOPTION_ADD_ADDR="14,
			       48 0 0 0,
			       84 0 0 240,
			       21 0 3 64,
			       48 0 0 54,
			       84 0 0 240,
			       21 6 7 48,
			       48 0 0 0,
			       84 0 0 240,
			       21 0 4 96,
			       48 0 0 74,
			       84 0 0 240,
			       21 0 1 48,
			       6 0 0 65535,
			       6 0 0 0"

init()
{
	capout=$(mktemp)

	rndh=$(printf %x $sec)-$(mktemp -u XXXXXX)

	ns1="ns1-$rndh"
	ns2="ns2-$rndh"

	for netns in "$ns1" "$ns2";do
		ip netns add $netns || exit $ksft_skip
		ip -net $netns link set lo up
		ip netns exec $netns sysctl -q net.mptcp.enabled=1
		ip netns exec $netns sysctl -q net.ipv4.conf.all.rp_filter=0
		ip netns exec $netns sysctl -q net.ipv4.conf.default.rp_filter=0
	done

	#  ns1              ns2
	# ns1eth1    ns2eth1
	# ns1eth2    ns2eth2
	# ns1eth3    ns2eth3
	# ns1eth4    ns2eth4

	for i in `seq 1 4`; do
		ip link add ns1eth$i netns "$ns1" type veth peer name ns2eth$i netns "$ns2"
		ip -net "$ns1" addr add 10.0.$i.1/24 dev ns1eth$i
		ip -net "$ns1" addr add dead:beef:$i::1/64 dev ns1eth$i nodad
		ip -net "$ns1" link set ns1eth$i up

		ip -net "$ns2" addr add 10.0.$i.2/24 dev ns2eth$i
		ip -net "$ns2" addr add dead:beef:$i::2/64 dev ns2eth$i nodad
		ip -net "$ns2" link set ns2eth$i up

		# let $ns2 reach any $ns1 address from any interface
		ip -net "$ns2" route add default via 10.0.$i.1 dev ns2eth$i metric 10$i
	done
}

cleanup_partial()
{
	rm -f "$capout"

	for netns in "$ns1" "$ns2"; do
		ip netns del $netns
	done
}

cleanup()
{
	rm -f "$cin" "$cout"
	rm -f "$sin" "$sout" "$cinsent"
	cleanup_partial
}

reset()
{
	cleanup_partial
	init
}

reset_with_cookies()
{
	reset

	for netns in "$ns1" "$ns2";do
		ip netns exec $netns sysctl -q net.ipv4.tcp_syncookies=2
	done
}

reset_with_add_addr_timeout()
{
	local ip="${1:-4}"
	local tables

	tables="iptables"
	if [ $ip -eq 6 ]; then
		tables="ip6tables"
	fi

	reset

	ip netns exec $ns1 sysctl -q net.mptcp.add_addr_timeout=1
	ip netns exec $ns2 $tables -A OUTPUT -p tcp \
		-m tcp --tcp-option 30 \
		-m bpf --bytecode \
		"$CBPF_MPTCP_SUBOPTION_ADD_ADDR" \
		-j DROP
}

for arg in "$@"; do
	if [ "$arg" = "-c" ]; then
		capture=1
	fi
done

ip -Version > /dev/null 2>&1
if [ $? -ne 0 ];then
	echo "SKIP: Could not run test without ip tool"
	exit $ksft_skip
fi

iptables -V > /dev/null 2>&1
if [ $? -ne 0 ];then
	echo "SKIP: Could not run all tests without iptables tool"
	exit $ksft_skip
fi

ip6tables -V > /dev/null 2>&1
if [ $? -ne 0 ];then
	echo "SKIP: Could not run all tests without ip6tables tool"
	exit $ksft_skip
fi

print_file_err()
{
	ls -l "$1" 1>&2
	echo "Trailing bytes are: "
	tail -c 27 "$1"
}

check_transfer()
{
	in=$1
	out=$2
	what=$3

	cmp "$in" "$out" > /dev/null 2>&1
	if [ $? -ne 0 ] ;then
		echo "[ FAIL ] $what does not match (in, out):"
		print_file_err "$in"
		print_file_err "$out"
		ret=1

		return 1
	fi

	return 0
}

do_ping()
{
	listener_ns="$1"
	connector_ns="$2"
	connect_addr="$3"

	ip netns exec ${connector_ns} ping -q -c 1 $connect_addr >/dev/null
	if [ $? -ne 0 ] ; then
		echo "$listener_ns -> $connect_addr connectivity [ FAIL ]" 1>&2
		ret=1
	fi
}

link_failure()
{
	ns="$1"

	l=$((RANDOM%4))
	l=$((l+1))

	veth="ns1eth$l"
	ip -net "$ns" link set "$veth" down
}

# $1: IP address
is_v6()
{
	[ -z "${1##*:*}" ]
}

do_transfer()
{
	listener_ns="$1"
	connector_ns="$2"
	cl_proto="$3"
	srv_proto="$4"
	connect_addr="$5"
<<<<<<< HEAD
	rm_nr_ns1="$6"
	rm_nr_ns2="$7"
=======
	test_link_fail="$6"
	rm_nr_ns1="$7"
	rm_nr_ns2="$8"
	speed="$9"
>>>>>>> 356006a6

	port=$((10000+$TEST_COUNT))
	TEST_COUNT=$((TEST_COUNT+1))

	:> "$cout"
	:> "$sout"
	:> "$capout"

	if [ $capture -eq 1 ]; then
		if [ -z $SUDO_USER ] ; then
			capuser=""
		else
			capuser="-Z $SUDO_USER"
		fi

		capfile=$(printf "mp_join-%02u-%s.pcap" "$TEST_COUNT" "${listener_ns}")

		echo "Capturing traffic for test $TEST_COUNT into $capfile"
		ip netns exec ${listener_ns} tcpdump -i any -s 65535 -B 32768 $capuser -w $capfile > "$capout" 2>&1 &
		cappid=$!

		sleep 1
	fi

<<<<<<< HEAD
	if [[ $rm_nr_ns1 -eq 0 && $rm_nr_ns2 -eq 0 ]]; then
=======
	if [ $speed = "fast" ]; then
>>>>>>> 356006a6
		mptcp_connect="./mptcp_connect -j"
	else
		mptcp_connect="./mptcp_connect -r"
	fi

<<<<<<< HEAD
	ip netns exec ${listener_ns} $mptcp_connect -t $timeout -l -p $port -s ${srv_proto} 0.0.0.0 < "$sin" > "$sout" &
=======
	local local_addr
	if is_v6 "${connect_addr}"; then
		local_addr="::"
	else
		local_addr="0.0.0.0"
	fi

	ip netns exec ${listener_ns} $mptcp_connect -t $timeout -l -p $port \
		-s ${srv_proto} ${local_addr} < "$sin" > "$sout" &
>>>>>>> 356006a6
	spid=$!

	sleep 1

<<<<<<< HEAD
	ip netns exec ${connector_ns} $mptcp_connect -t $timeout -p $port -s ${cl_proto} $connect_addr < "$cin" > "$cout" &
	cpid=$!

	if [ $rm_nr_ns1 -gt 0 ]; then
		counter=1
		sleep 1

		while [ $counter -le $rm_nr_ns1 ]
		do
			ip netns exec ${listener_ns} ./pm_nl_ctl del $counter
			sleep 1
			let counter+=1
		done
	fi

	if [ $rm_nr_ns2 -gt 0 ]; then
		counter=1
		sleep 1

		while [ $counter -le $rm_nr_ns2 ]
		do
			ip netns exec ${connector_ns} ./pm_nl_ctl del $counter
			sleep 1
			let counter+=1
		done
=======
	if [ "$test_link_fail" -eq 0 ];then
		ip netns exec ${connector_ns} $mptcp_connect -t $timeout -p $port -s ${cl_proto} $connect_addr < "$cin" > "$cout" &
	else
		( cat "$cin" ; sleep 2; link_failure $listener_ns ; cat "$cin" ) | tee "$cinsent" | \
		ip netns exec ${connector_ns} $mptcp_connect -t $timeout -p $port -s ${cl_proto} $connect_addr > "$cout" &
	fi
	cpid=$!

	if [ $rm_nr_ns1 -gt 0 ]; then
		if [ $rm_nr_ns1 -lt 8 ]; then
			counter=1
			sleep 1

			while [ $counter -le $rm_nr_ns1 ]
			do
				ip netns exec ${listener_ns} ./pm_nl_ctl del $counter
				sleep 1
				let counter+=1
			done
		else
			sleep 1
			ip netns exec ${listener_ns} ./pm_nl_ctl flush
		fi
	fi

	if [ $rm_nr_ns2 -gt 0 ]; then
		if [ $rm_nr_ns2 -lt 8 ]; then
			counter=1
			sleep 1

			while [ $counter -le $rm_nr_ns2 ]
			do
				ip netns exec ${connector_ns} ./pm_nl_ctl del $counter
				sleep 1
				let counter+=1
			done
		else
			sleep 1
			ip netns exec ${connector_ns} ./pm_nl_ctl flush
		fi
>>>>>>> 356006a6
	fi

	wait $cpid
	retc=$?
	wait $spid
	rets=$?

	if [ $capture -eq 1 ]; then
	    sleep 1
	    kill $cappid
	fi

	if [ ${rets} -ne 0 ] || [ ${retc} -ne 0 ]; then
		echo " client exit code $retc, server $rets" 1>&2
		echo -e "\nnetns ${listener_ns} socket stat for ${port}:" 1>&2
		ip netns exec ${listener_ns} ss -nita 1>&2 -o "sport = :$port"
		echo -e "\nnetns ${connector_ns} socket stat for ${port}:" 1>&2
		ip netns exec ${connector_ns} ss -nita 1>&2 -o "dport = :$port"

		cat "$capout"
		ret=1
		return 1
	fi

	check_transfer $sin $cout "file received by client"
	retc=$?
	if [ "$test_link_fail" -eq 0 ];then
		check_transfer $cin $sout "file received by server"
	else
		check_transfer $cinsent $sout "file received by server"
	fi
	rets=$?

	if [ $retc -eq 0 ] && [ $rets -eq 0 ];then
		cat "$capout"
		return 0
	fi

	cat "$capout"
	return 1
}

make_file()
{
	name=$1
	who=$2
	size=$3

	dd if=/dev/urandom of="$name" bs=1024 count=$size 2> /dev/null
	echo -e "\nMPTCP_TEST_FILE_END_MARKER" >> "$name"

	echo "Created $name (size $size KB) containing data sent by $who"
}

run_tests()
{
	listener_ns="$1"
	connector_ns="$2"
	connect_addr="$3"
	test_linkfail="${4:-0}"
	rm_nr_ns1="${5:-0}"
	rm_nr_ns2="${6:-0}"
	speed="${7:-fast}"
	lret=0
	oldin=""

	if [ "$test_linkfail" -eq 1 ];then
		size=$((RANDOM%1024))
		size=$((size+1))
		size=$((size*128))

<<<<<<< HEAD
	do_transfer ${listener_ns} ${connector_ns} MPTCP MPTCP ${connect_addr} 0 0
	lret=$?
	if [ $lret -ne 0 ]; then
		ret=$lret
		return
	fi
}

run_remove_tests()
{
	listener_ns="$1"
	connector_ns="$2"
	connect_addr="$3"
	rm_nr_ns1="$4"
	rm_nr_ns2="$5"
	lret=0

	do_transfer ${listener_ns} ${connector_ns} MPTCP MPTCP ${connect_addr} ${rm_nr_ns1} ${rm_nr_ns2}
=======
		oldin=$(mktemp)
		cp "$cin" "$oldin"
		make_file "$cin" "client" $size
	fi

	do_transfer ${listener_ns} ${connector_ns} MPTCP MPTCP ${connect_addr} \
		${test_linkfail} ${rm_nr_ns1} ${rm_nr_ns2} ${speed}
>>>>>>> 356006a6
	lret=$?

	if [ "$test_linkfail" -eq 1 ];then
		cp "$oldin" "$cin"
		rm -f "$oldin"
	fi

	if [ $lret -ne 0 ]; then
		ret=$lret
		return
	fi
}

chk_join_nr()
{
	local msg="$1"
	local syn_nr=$2
	local syn_ack_nr=$3
	local ack_nr=$4
	local count
	local dump_stats

	printf "%02u %-36s %s" "$TEST_COUNT" "$msg" "syn"
	count=`ip netns exec $ns1 nstat -as | grep MPTcpExtMPJoinSynRx | awk '{print $2}'`
	[ -z "$count" ] && count=0
	if [ "$count" != "$syn_nr" ]; then
		echo "[fail] got $count JOIN[s] syn expected $syn_nr"
		ret=1
		dump_stats=1
	else
		echo -n "[ ok ]"
	fi

	echo -n " - synack"
	count=`ip netns exec $ns2 nstat -as | grep MPTcpExtMPJoinSynAckRx | awk '{print $2}'`
	[ -z "$count" ] && count=0
	if [ "$count" != "$syn_ack_nr" ]; then
		echo "[fail] got $count JOIN[s] synack expected $syn_ack_nr"
		ret=1
		dump_stats=1
	else
		echo -n "[ ok ]"
	fi

	echo -n " - ack"
	count=`ip netns exec $ns1 nstat -as | grep MPTcpExtMPJoinAckRx | awk '{print $2}'`
	[ -z "$count" ] && count=0
	if [ "$count" != "$ack_nr" ]; then
		echo "[fail] got $count JOIN[s] ack expected $ack_nr"
		ret=1
		dump_stats=1
	else
		echo "[ ok ]"
	fi
	if [ "${dump_stats}" = 1 ]; then
		echo Server ns stats
		ip netns exec $ns1 nstat -as | grep MPTcp
		echo Client ns stats
		ip netns exec $ns2 nstat -as | grep MPTcp
	fi
}

chk_add_nr()
{
	local add_nr=$1
	local echo_nr=$2
	local count
	local dump_stats

	printf "%-39s %s" " " "add"
	count=`ip netns exec $ns2 nstat -as | grep MPTcpExtAddAddr | awk '{print $2}'`
	[ -z "$count" ] && count=0
	if [ "$count" != "$add_nr" ]; then
		echo "[fail] got $count ADD_ADDR[s] expected $add_nr"
		ret=1
		dump_stats=1
	else
		echo -n "[ ok ]"
	fi

	echo -n " - echo  "
	count=`ip netns exec $ns1 nstat -as | grep MPTcpExtEchoAdd | awk '{print $2}'`
	[ -z "$count" ] && count=0
	if [ "$count" != "$echo_nr" ]; then
		echo "[fail] got $count ADD_ADDR echo[s] expected $echo_nr"
		ret=1
		dump_stats=1
	else
		echo "[ ok ]"
	fi

	if [ "${dump_stats}" = 1 ]; then
		echo Server ns stats
		ip netns exec $ns1 nstat -as | grep MPTcp
		echo Client ns stats
		ip netns exec $ns2 nstat -as | grep MPTcp
	fi
}

chk_rm_nr()
{
	local rm_addr_nr=$1
	local rm_subflow_nr=$2
	local count
	local dump_stats

	printf "%-39s %s" " " "rm "
	count=`ip netns exec $ns1 nstat -as | grep MPTcpExtRmAddr | awk '{print $2}'`
	[ -z "$count" ] && count=0
	if [ "$count" != "$rm_addr_nr" ]; then
		echo "[fail] got $count RM_ADDR[s] expected $rm_addr_nr"
		ret=1
		dump_stats=1
	else
		echo -n "[ ok ]"
	fi

	echo -n " - sf    "
	count=`ip netns exec $ns2 nstat -as | grep MPTcpExtRmSubflow | awk '{print $2}'`
	[ -z "$count" ] && count=0
	if [ "$count" != "$rm_subflow_nr" ]; then
		echo "[fail] got $count RM_SUBFLOW[s] expected $rm_subflow_nr"
		ret=1
		dump_stats=1
	else
		echo "[ ok ]"
	fi

	if [ "${dump_stats}" = 1 ]; then
		echo Server ns stats
		ip netns exec $ns1 nstat -as | grep MPTcp
		echo Client ns stats
		ip netns exec $ns2 nstat -as | grep MPTcp
	fi
}

sin=$(mktemp)
sout=$(mktemp)
cin=$(mktemp)
cinsent=$(mktemp)
cout=$(mktemp)
init
make_file "$cin" "client" 1
make_file "$sin" "server" 1
trap cleanup EXIT

run_tests $ns1 $ns2 10.0.1.1
chk_join_nr "no JOIN" "0" "0" "0"

# subflow limted by client
reset
ip netns exec $ns2 ./pm_nl_ctl add 10.0.3.2 flags subflow
run_tests $ns1 $ns2 10.0.1.1
chk_join_nr "single subflow, limited by client" 0 0 0

# subflow limted by server
reset
ip netns exec $ns2 ./pm_nl_ctl limits 0 1
ip netns exec $ns2 ./pm_nl_ctl add 10.0.3.2 flags subflow
run_tests $ns1 $ns2 10.0.1.1
chk_join_nr "single subflow, limited by server" 1 1 0

# subflow
reset
ip netns exec $ns1 ./pm_nl_ctl limits 0 1
ip netns exec $ns2 ./pm_nl_ctl limits 0 1
ip netns exec $ns2 ./pm_nl_ctl add 10.0.3.2 flags subflow
run_tests $ns1 $ns2 10.0.1.1
chk_join_nr "single subflow" 1 1 1

# multiple subflows
reset
ip netns exec $ns1 ./pm_nl_ctl limits 0 2
ip netns exec $ns2 ./pm_nl_ctl limits 0 2
ip netns exec $ns2 ./pm_nl_ctl add 10.0.3.2 flags subflow
ip netns exec $ns2 ./pm_nl_ctl add 10.0.2.2 flags subflow
run_tests $ns1 $ns2 10.0.1.1
chk_join_nr "multiple subflows" 2 2 2

# multiple subflows limited by serverf
reset
ip netns exec $ns1 ./pm_nl_ctl limits 0 1
ip netns exec $ns2 ./pm_nl_ctl limits 0 2
ip netns exec $ns2 ./pm_nl_ctl add 10.0.3.2 flags subflow
ip netns exec $ns2 ./pm_nl_ctl add 10.0.2.2 flags subflow
run_tests $ns1 $ns2 10.0.1.1
chk_join_nr "multiple subflows, limited by server" 2 2 1

# add_address, unused
reset
ip netns exec $ns1 ./pm_nl_ctl add 10.0.2.1 flags signal
run_tests $ns1 $ns2 10.0.1.1
chk_join_nr "unused signal address" 0 0 0
chk_add_nr 1 1

# accept and use add_addr
reset
ip netns exec $ns1 ./pm_nl_ctl limits 0 1
ip netns exec $ns2 ./pm_nl_ctl limits 1 1
ip netns exec $ns1 ./pm_nl_ctl add 10.0.2.1 flags signal
run_tests $ns1 $ns2 10.0.1.1
chk_join_nr "signal address" 1 1 1
chk_add_nr 1 1

# accept and use add_addr with an additional subflow
# note: signal address in server ns and local addresses in client ns must
# belong to different subnets or one of the listed local address could be
# used for 'add_addr' subflow
reset
ip netns exec $ns1 ./pm_nl_ctl add 10.0.2.1 flags signal
ip netns exec $ns1 ./pm_nl_ctl limits 0 2
ip netns exec $ns2 ./pm_nl_ctl limits 1 2
ip netns exec $ns2 ./pm_nl_ctl add 10.0.3.2 flags subflow
run_tests $ns1 $ns2 10.0.1.1
chk_join_nr "subflow and signal" 2 2 2
chk_add_nr 1 1

# accept and use add_addr with additional subflows
reset
ip netns exec $ns1 ./pm_nl_ctl limits 0 3
ip netns exec $ns1 ./pm_nl_ctl add 10.0.2.1 flags signal
ip netns exec $ns2 ./pm_nl_ctl limits 1 3
ip netns exec $ns2 ./pm_nl_ctl add 10.0.3.2 flags subflow
ip netns exec $ns2 ./pm_nl_ctl add 10.0.4.2 flags subflow
run_tests $ns1 $ns2 10.0.1.1
chk_join_nr "multiple subflows and signal" 3 3 3
chk_add_nr 1 1

<<<<<<< HEAD
=======
# accept and use add_addr with additional subflows and link loss
reset
ip netns exec $ns1 ./pm_nl_ctl limits 0 3
ip netns exec $ns1 ./pm_nl_ctl add 10.0.2.1 flags signal
ip netns exec $ns2 ./pm_nl_ctl limits 1 3
ip netns exec $ns2 ./pm_nl_ctl add 10.0.3.2 flags subflow
ip netns exec $ns2 ./pm_nl_ctl add 10.0.4.2 flags subflow
run_tests $ns1 $ns2 10.0.1.1 1
chk_join_nr "multiple flows, signal, link failure" 3 3 3
chk_add_nr 1 1

# add_addr timeout
reset_with_add_addr_timeout
ip netns exec $ns1 ./pm_nl_ctl limits 0 1
ip netns exec $ns2 ./pm_nl_ctl limits 1 1
ip netns exec $ns1 ./pm_nl_ctl add 10.0.2.1 flags signal
run_tests $ns1 $ns2 10.0.1.1 0 0 0 slow
chk_join_nr "signal address, ADD_ADDR timeout" 1 1 1
chk_add_nr 4 0

>>>>>>> 356006a6
# single subflow, remove
reset
ip netns exec $ns1 ./pm_nl_ctl limits 0 1
ip netns exec $ns2 ./pm_nl_ctl limits 0 1
ip netns exec $ns2 ./pm_nl_ctl add 10.0.3.2 flags subflow
<<<<<<< HEAD
run_remove_tests $ns1 $ns2 10.0.1.1 0 1
=======
run_tests $ns1 $ns2 10.0.1.1 0 0 1 slow
>>>>>>> 356006a6
chk_join_nr "remove single subflow" 1 1 1
chk_rm_nr 1 1

# multiple subflows, remove
reset
ip netns exec $ns1 ./pm_nl_ctl limits 0 2
ip netns exec $ns2 ./pm_nl_ctl limits 0 2
ip netns exec $ns2 ./pm_nl_ctl add 10.0.2.2 flags subflow
ip netns exec $ns2 ./pm_nl_ctl add 10.0.3.2 flags subflow
<<<<<<< HEAD
run_remove_tests $ns1 $ns2 10.0.1.1 0 2
=======
run_tests $ns1 $ns2 10.0.1.1 0 0 2 slow
>>>>>>> 356006a6
chk_join_nr "remove multiple subflows" 2 2 2
chk_rm_nr 2 2

# single address, remove
reset
ip netns exec $ns1 ./pm_nl_ctl limits 0 1
ip netns exec $ns1 ./pm_nl_ctl add 10.0.2.1 flags signal
ip netns exec $ns2 ./pm_nl_ctl limits 1 1
<<<<<<< HEAD
run_remove_tests $ns1 $ns2 10.0.1.1 1 0
=======
run_tests $ns1 $ns2 10.0.1.1 0 1 0 slow
>>>>>>> 356006a6
chk_join_nr "remove single address" 1 1 1
chk_add_nr 1 1
chk_rm_nr 0 0

# subflow and signal, remove
reset
ip netns exec $ns1 ./pm_nl_ctl limits 0 2
ip netns exec $ns1 ./pm_nl_ctl add 10.0.2.1 flags signal
ip netns exec $ns2 ./pm_nl_ctl limits 1 2
ip netns exec $ns2 ./pm_nl_ctl add 10.0.3.2 flags subflow
<<<<<<< HEAD
run_remove_tests $ns1 $ns2 10.0.1.1 1 1
=======
run_tests $ns1 $ns2 10.0.1.1 0 1 1 slow
>>>>>>> 356006a6
chk_join_nr "remove subflow and signal" 2 2 2
chk_add_nr 1 1
chk_rm_nr 1 1

# subflows and signal, remove
reset
ip netns exec $ns1 ./pm_nl_ctl limits 0 3
ip netns exec $ns1 ./pm_nl_ctl add 10.0.2.1 flags signal
ip netns exec $ns2 ./pm_nl_ctl limits 1 3
ip netns exec $ns2 ./pm_nl_ctl add 10.0.3.2 flags subflow
ip netns exec $ns2 ./pm_nl_ctl add 10.0.4.2 flags subflow
<<<<<<< HEAD
run_remove_tests $ns1 $ns2 10.0.1.1 1 2
chk_join_nr "remove subflows and signal" 3 3 3
chk_add_nr 1 1
chk_rm_nr 2 2
=======
run_tests $ns1 $ns2 10.0.1.1 0 1 2 slow
chk_join_nr "remove subflows and signal" 3 3 3
chk_add_nr 1 1
chk_rm_nr 2 2

# subflows and signal, flush
reset
ip netns exec $ns1 ./pm_nl_ctl limits 0 3
ip netns exec $ns1 ./pm_nl_ctl add 10.0.2.1 flags signal
ip netns exec $ns2 ./pm_nl_ctl limits 1 3
ip netns exec $ns2 ./pm_nl_ctl add 10.0.3.2 flags subflow
ip netns exec $ns2 ./pm_nl_ctl add 10.0.4.2 flags subflow
run_tests $ns1 $ns2 10.0.1.1 0 8 8 slow
chk_join_nr "flush subflows and signal" 3 3 3
chk_add_nr 1 1
chk_rm_nr 2 2

# subflow IPv6
reset
ip netns exec $ns1 ./pm_nl_ctl limits 0 1
ip netns exec $ns2 ./pm_nl_ctl limits 0 1
ip netns exec $ns2 ./pm_nl_ctl add dead:beef:3::2 flags subflow
run_tests $ns1 $ns2 dead:beef:1::1 0 0 0 slow
chk_join_nr "single subflow IPv6" 1 1 1

# add_address, unused IPv6
reset
ip netns exec $ns1 ./pm_nl_ctl add dead:beef:2::1 flags signal
run_tests $ns1 $ns2 dead:beef:1::1 0 0 0 slow
chk_join_nr "unused signal address IPv6" 0 0 0
chk_add_nr 1 1

# signal address IPv6
reset
ip netns exec $ns1 ./pm_nl_ctl limits 0 1
ip netns exec $ns1 ./pm_nl_ctl add dead:beef:2::1 flags signal
ip netns exec $ns2 ./pm_nl_ctl limits 1 1
run_tests $ns1 $ns2 dead:beef:1::1 0 0 0 slow
chk_join_nr "single address IPv6" 1 1 1
chk_add_nr 1 1

# add_addr timeout IPv6
reset_with_add_addr_timeout 6
ip netns exec $ns1 ./pm_nl_ctl limits 0 1
ip netns exec $ns2 ./pm_nl_ctl limits 1 1
ip netns exec $ns1 ./pm_nl_ctl add dead:beef:2::1 flags signal
run_tests $ns1 $ns2 dead:beef:1::1 0 0 0 slow
chk_join_nr "signal address, ADD_ADDR6 timeout" 1 1 1
chk_add_nr 4 0

# single address IPv6, remove
reset
ip netns exec $ns1 ./pm_nl_ctl limits 0 1
ip netns exec $ns1 ./pm_nl_ctl add dead:beef:2::1 flags signal
ip netns exec $ns2 ./pm_nl_ctl limits 1 1
run_tests $ns1 $ns2 dead:beef:1::1 0 1 0 slow
chk_join_nr "remove single address IPv6" 1 1 1
chk_add_nr 1 1
chk_rm_nr 0 0

# subflow and signal IPv6, remove
reset
ip netns exec $ns1 ./pm_nl_ctl limits 0 2
ip netns exec $ns1 ./pm_nl_ctl add dead:beef:2::1 flags signal
ip netns exec $ns2 ./pm_nl_ctl limits 1 2
ip netns exec $ns2 ./pm_nl_ctl add dead:beef:3::2 flags subflow
run_tests $ns1 $ns2 dead:beef:1::1 0 1 1 slow
chk_join_nr "remove subflow and signal IPv6" 2 2 2
chk_add_nr 1 1
chk_rm_nr 1 1
>>>>>>> 356006a6

# single subflow, syncookies
reset_with_cookies
ip netns exec $ns1 ./pm_nl_ctl limits 0 1
ip netns exec $ns2 ./pm_nl_ctl limits 0 1
ip netns exec $ns2 ./pm_nl_ctl add 10.0.3.2 flags subflow
run_tests $ns1 $ns2 10.0.1.1
chk_join_nr "single subflow with syn cookies" 1 1 1

# multiple subflows with syn cookies
reset_with_cookies
ip netns exec $ns1 ./pm_nl_ctl limits 0 2
ip netns exec $ns2 ./pm_nl_ctl limits 0 2
ip netns exec $ns2 ./pm_nl_ctl add 10.0.3.2 flags subflow
ip netns exec $ns2 ./pm_nl_ctl add 10.0.2.2 flags subflow
run_tests $ns1 $ns2 10.0.1.1
chk_join_nr "multiple subflows with syn cookies" 2 2 2

# multiple subflows limited by server
reset_with_cookies
ip netns exec $ns1 ./pm_nl_ctl limits 0 1
ip netns exec $ns2 ./pm_nl_ctl limits 0 2
ip netns exec $ns2 ./pm_nl_ctl add 10.0.3.2 flags subflow
ip netns exec $ns2 ./pm_nl_ctl add 10.0.2.2 flags subflow
run_tests $ns1 $ns2 10.0.1.1
chk_join_nr "subflows limited by server w cookies" 2 2 1

# test signal address with cookies
reset_with_cookies
ip netns exec $ns1 ./pm_nl_ctl limits 0 1
ip netns exec $ns2 ./pm_nl_ctl limits 1 1
ip netns exec $ns1 ./pm_nl_ctl add 10.0.2.1 flags signal
run_tests $ns1 $ns2 10.0.1.1
chk_join_nr "signal address with syn cookies" 1 1 1
chk_add_nr 1 1

# test cookie with subflow and signal
reset_with_cookies
ip netns exec $ns1 ./pm_nl_ctl add 10.0.2.1 flags signal
ip netns exec $ns1 ./pm_nl_ctl limits 0 2
ip netns exec $ns2 ./pm_nl_ctl limits 1 2
ip netns exec $ns2 ./pm_nl_ctl add 10.0.3.2 flags subflow
run_tests $ns1 $ns2 10.0.1.1
chk_join_nr "subflow and signal w cookies" 2 2 2
chk_add_nr 1 1

# accept and use add_addr with additional subflows
reset_with_cookies
ip netns exec $ns1 ./pm_nl_ctl limits 0 3
ip netns exec $ns1 ./pm_nl_ctl add 10.0.2.1 flags signal
ip netns exec $ns2 ./pm_nl_ctl limits 1 3
ip netns exec $ns2 ./pm_nl_ctl add 10.0.3.2 flags subflow
ip netns exec $ns2 ./pm_nl_ctl add 10.0.4.2 flags subflow
run_tests $ns1 $ns2 10.0.1.1
chk_join_nr "subflows and signal w. cookies" 3 3 3
chk_add_nr 1 1

exit $ret<|MERGE_RESOLUTION|>--- conflicted
+++ resolved
@@ -208,15 +208,10 @@
 	cl_proto="$3"
 	srv_proto="$4"
 	connect_addr="$5"
-<<<<<<< HEAD
-	rm_nr_ns1="$6"
-	rm_nr_ns2="$7"
-=======
 	test_link_fail="$6"
 	rm_nr_ns1="$7"
 	rm_nr_ns2="$8"
 	speed="$9"
->>>>>>> 356006a6
 
 	port=$((10000+$TEST_COUNT))
 	TEST_COUNT=$((TEST_COUNT+1))
@@ -241,19 +236,12 @@
 		sleep 1
 	fi
 
-<<<<<<< HEAD
-	if [[ $rm_nr_ns1 -eq 0 && $rm_nr_ns2 -eq 0 ]]; then
-=======
 	if [ $speed = "fast" ]; then
->>>>>>> 356006a6
 		mptcp_connect="./mptcp_connect -j"
 	else
 		mptcp_connect="./mptcp_connect -r"
 	fi
 
-<<<<<<< HEAD
-	ip netns exec ${listener_ns} $mptcp_connect -t $timeout -l -p $port -s ${srv_proto} 0.0.0.0 < "$sin" > "$sout" &
-=======
 	local local_addr
 	if is_v6 "${connect_addr}"; then
 		local_addr="::"
@@ -263,38 +251,10 @@
 
 	ip netns exec ${listener_ns} $mptcp_connect -t $timeout -l -p $port \
 		-s ${srv_proto} ${local_addr} < "$sin" > "$sout" &
->>>>>>> 356006a6
 	spid=$!
 
 	sleep 1
 
-<<<<<<< HEAD
-	ip netns exec ${connector_ns} $mptcp_connect -t $timeout -p $port -s ${cl_proto} $connect_addr < "$cin" > "$cout" &
-	cpid=$!
-
-	if [ $rm_nr_ns1 -gt 0 ]; then
-		counter=1
-		sleep 1
-
-		while [ $counter -le $rm_nr_ns1 ]
-		do
-			ip netns exec ${listener_ns} ./pm_nl_ctl del $counter
-			sleep 1
-			let counter+=1
-		done
-	fi
-
-	if [ $rm_nr_ns2 -gt 0 ]; then
-		counter=1
-		sleep 1
-
-		while [ $counter -le $rm_nr_ns2 ]
-		do
-			ip netns exec ${connector_ns} ./pm_nl_ctl del $counter
-			sleep 1
-			let counter+=1
-		done
-=======
 	if [ "$test_link_fail" -eq 0 ];then
 		ip netns exec ${connector_ns} $mptcp_connect -t $timeout -p $port -s ${cl_proto} $connect_addr < "$cin" > "$cout" &
 	else
@@ -335,7 +295,6 @@
 			sleep 1
 			ip netns exec ${connector_ns} ./pm_nl_ctl flush
 		fi
->>>>>>> 356006a6
 	fi
 
 	wait $cpid
@@ -407,26 +366,6 @@
 		size=$((size+1))
 		size=$((size*128))
 
-<<<<<<< HEAD
-	do_transfer ${listener_ns} ${connector_ns} MPTCP MPTCP ${connect_addr} 0 0
-	lret=$?
-	if [ $lret -ne 0 ]; then
-		ret=$lret
-		return
-	fi
-}
-
-run_remove_tests()
-{
-	listener_ns="$1"
-	connector_ns="$2"
-	connect_addr="$3"
-	rm_nr_ns1="$4"
-	rm_nr_ns2="$5"
-	lret=0
-
-	do_transfer ${listener_ns} ${connector_ns} MPTCP MPTCP ${connect_addr} ${rm_nr_ns1} ${rm_nr_ns2}
-=======
 		oldin=$(mktemp)
 		cp "$cin" "$oldin"
 		make_file "$cin" "client" $size
@@ -434,7 +373,6 @@
 
 	do_transfer ${listener_ns} ${connector_ns} MPTCP MPTCP ${connect_addr} \
 		${test_linkfail} ${rm_nr_ns1} ${rm_nr_ns2} ${speed}
->>>>>>> 356006a6
 	lret=$?
 
 	if [ "$test_linkfail" -eq 1 ];then
@@ -663,8 +601,6 @@
 chk_join_nr "multiple subflows and signal" 3 3 3
 chk_add_nr 1 1
 
-<<<<<<< HEAD
-=======
 # accept and use add_addr with additional subflows and link loss
 reset
 ip netns exec $ns1 ./pm_nl_ctl limits 0 3
@@ -685,17 +621,12 @@
 chk_join_nr "signal address, ADD_ADDR timeout" 1 1 1
 chk_add_nr 4 0
 
->>>>>>> 356006a6
 # single subflow, remove
 reset
 ip netns exec $ns1 ./pm_nl_ctl limits 0 1
 ip netns exec $ns2 ./pm_nl_ctl limits 0 1
 ip netns exec $ns2 ./pm_nl_ctl add 10.0.3.2 flags subflow
-<<<<<<< HEAD
-run_remove_tests $ns1 $ns2 10.0.1.1 0 1
-=======
 run_tests $ns1 $ns2 10.0.1.1 0 0 1 slow
->>>>>>> 356006a6
 chk_join_nr "remove single subflow" 1 1 1
 chk_rm_nr 1 1
 
@@ -705,11 +636,7 @@
 ip netns exec $ns2 ./pm_nl_ctl limits 0 2
 ip netns exec $ns2 ./pm_nl_ctl add 10.0.2.2 flags subflow
 ip netns exec $ns2 ./pm_nl_ctl add 10.0.3.2 flags subflow
-<<<<<<< HEAD
-run_remove_tests $ns1 $ns2 10.0.1.1 0 2
-=======
 run_tests $ns1 $ns2 10.0.1.1 0 0 2 slow
->>>>>>> 356006a6
 chk_join_nr "remove multiple subflows" 2 2 2
 chk_rm_nr 2 2
 
@@ -718,11 +645,7 @@
 ip netns exec $ns1 ./pm_nl_ctl limits 0 1
 ip netns exec $ns1 ./pm_nl_ctl add 10.0.2.1 flags signal
 ip netns exec $ns2 ./pm_nl_ctl limits 1 1
-<<<<<<< HEAD
-run_remove_tests $ns1 $ns2 10.0.1.1 1 0
-=======
 run_tests $ns1 $ns2 10.0.1.1 0 1 0 slow
->>>>>>> 356006a6
 chk_join_nr "remove single address" 1 1 1
 chk_add_nr 1 1
 chk_rm_nr 0 0
@@ -733,11 +656,7 @@
 ip netns exec $ns1 ./pm_nl_ctl add 10.0.2.1 flags signal
 ip netns exec $ns2 ./pm_nl_ctl limits 1 2
 ip netns exec $ns2 ./pm_nl_ctl add 10.0.3.2 flags subflow
-<<<<<<< HEAD
-run_remove_tests $ns1 $ns2 10.0.1.1 1 1
-=======
 run_tests $ns1 $ns2 10.0.1.1 0 1 1 slow
->>>>>>> 356006a6
 chk_join_nr "remove subflow and signal" 2 2 2
 chk_add_nr 1 1
 chk_rm_nr 1 1
@@ -749,12 +668,6 @@
 ip netns exec $ns2 ./pm_nl_ctl limits 1 3
 ip netns exec $ns2 ./pm_nl_ctl add 10.0.3.2 flags subflow
 ip netns exec $ns2 ./pm_nl_ctl add 10.0.4.2 flags subflow
-<<<<<<< HEAD
-run_remove_tests $ns1 $ns2 10.0.1.1 1 2
-chk_join_nr "remove subflows and signal" 3 3 3
-chk_add_nr 1 1
-chk_rm_nr 2 2
-=======
 run_tests $ns1 $ns2 10.0.1.1 0 1 2 slow
 chk_join_nr "remove subflows and signal" 3 3 3
 chk_add_nr 1 1
@@ -825,7 +738,6 @@
 chk_join_nr "remove subflow and signal IPv6" 2 2 2
 chk_add_nr 1 1
 chk_rm_nr 1 1
->>>>>>> 356006a6
 
 # single subflow, syncookies
 reset_with_cookies

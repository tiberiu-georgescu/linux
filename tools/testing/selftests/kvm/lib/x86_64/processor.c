// SPDX-License-Identifier: GPL-2.0-only
/*
 * tools/testing/selftests/kvm/lib/x86_64/processor.c
 *
 * Copyright (C) 2018, Google LLC.
 */

#define _GNU_SOURCE /* for program_invocation_name */

#include "test_util.h"
#include "kvm_util.h"
#include "../kvm_util_internal.h"
#include "processor.h"

/* Minimum physical address used for virtual translation tables. */
#define KVM_GUEST_PAGE_TABLE_MIN_PADDR 0x180000

/* Virtual translation table structure declarations */
struct pageMapL4Entry {
	uint64_t present:1;
	uint64_t writable:1;
	uint64_t user:1;
	uint64_t write_through:1;
	uint64_t cache_disable:1;
	uint64_t accessed:1;
	uint64_t ignored_06:1;
	uint64_t page_size:1;
	uint64_t ignored_11_08:4;
	uint64_t address:40;
	uint64_t ignored_62_52:11;
	uint64_t execute_disable:1;
};

struct pageDirectoryPointerEntry {
	uint64_t present:1;
	uint64_t writable:1;
	uint64_t user:1;
	uint64_t write_through:1;
	uint64_t cache_disable:1;
	uint64_t accessed:1;
	uint64_t ignored_06:1;
	uint64_t page_size:1;
	uint64_t ignored_11_08:4;
	uint64_t address:40;
	uint64_t ignored_62_52:11;
	uint64_t execute_disable:1;
};

struct pageDirectoryEntry {
	uint64_t present:1;
	uint64_t writable:1;
	uint64_t user:1;
	uint64_t write_through:1;
	uint64_t cache_disable:1;
	uint64_t accessed:1;
	uint64_t ignored_06:1;
	uint64_t page_size:1;
	uint64_t ignored_11_08:4;
	uint64_t address:40;
	uint64_t ignored_62_52:11;
	uint64_t execute_disable:1;
};

struct pageTableEntry {
	uint64_t present:1;
	uint64_t writable:1;
	uint64_t user:1;
	uint64_t write_through:1;
	uint64_t cache_disable:1;
	uint64_t accessed:1;
	uint64_t dirty:1;
	uint64_t reserved_07:1;
	uint64_t global:1;
	uint64_t ignored_11_09:3;
	uint64_t address:40;
	uint64_t ignored_62_52:11;
	uint64_t execute_disable:1;
};

/* Register Dump
 *
 * Input Args:
 *   indent - Left margin indent amount
 *   regs - register
 *
 * Output Args:
 *   stream - Output FILE stream
 *
 * Return: None
 *
 * Dumps the state of the registers given by regs, to the FILE stream
 * given by steam.
 */
void regs_dump(FILE *stream, struct kvm_regs *regs,
	       uint8_t indent)
{
	fprintf(stream, "%*srax: 0x%.16llx rbx: 0x%.16llx "
		"rcx: 0x%.16llx rdx: 0x%.16llx\n",
		indent, "",
		regs->rax, regs->rbx, regs->rcx, regs->rdx);
	fprintf(stream, "%*srsi: 0x%.16llx rdi: 0x%.16llx "
		"rsp: 0x%.16llx rbp: 0x%.16llx\n",
		indent, "",
		regs->rsi, regs->rdi, regs->rsp, regs->rbp);
	fprintf(stream, "%*sr8:  0x%.16llx r9:  0x%.16llx "
		"r10: 0x%.16llx r11: 0x%.16llx\n",
		indent, "",
		regs->r8, regs->r9, regs->r10, regs->r11);
	fprintf(stream, "%*sr12: 0x%.16llx r13: 0x%.16llx "
		"r14: 0x%.16llx r15: 0x%.16llx\n",
		indent, "",
		regs->r12, regs->r13, regs->r14, regs->r15);
	fprintf(stream, "%*srip: 0x%.16llx rfl: 0x%.16llx\n",
		indent, "",
		regs->rip, regs->rflags);
}

/* Segment Dump
 *
 * Input Args:
 *   indent - Left margin indent amount
 *   segment - KVM segment
 *
 * Output Args:
 *   stream - Output FILE stream
 *
 * Return: None
 *
 * Dumps the state of the KVM segment given by segment, to the FILE stream
 * given by steam.
 */
static void segment_dump(FILE *stream, struct kvm_segment *segment,
			 uint8_t indent)
{
	fprintf(stream, "%*sbase: 0x%.16llx limit: 0x%.8x "
		"selector: 0x%.4x type: 0x%.2x\n",
		indent, "", segment->base, segment->limit,
		segment->selector, segment->type);
	fprintf(stream, "%*spresent: 0x%.2x dpl: 0x%.2x "
		"db: 0x%.2x s: 0x%.2x l: 0x%.2x\n",
		indent, "", segment->present, segment->dpl,
		segment->db, segment->s, segment->l);
	fprintf(stream, "%*sg: 0x%.2x avl: 0x%.2x "
		"unusable: 0x%.2x padding: 0x%.2x\n",
		indent, "", segment->g, segment->avl,
		segment->unusable, segment->padding);
}

/* dtable Dump
 *
 * Input Args:
 *   indent - Left margin indent amount
 *   dtable - KVM dtable
 *
 * Output Args:
 *   stream - Output FILE stream
 *
 * Return: None
 *
 * Dumps the state of the KVM dtable given by dtable, to the FILE stream
 * given by steam.
 */
static void dtable_dump(FILE *stream, struct kvm_dtable *dtable,
			uint8_t indent)
{
	fprintf(stream, "%*sbase: 0x%.16llx limit: 0x%.4x "
		"padding: 0x%.4x 0x%.4x 0x%.4x\n",
		indent, "", dtable->base, dtable->limit,
		dtable->padding[0], dtable->padding[1], dtable->padding[2]);
}

/* System Register Dump
 *
 * Input Args:
 *   indent - Left margin indent amount
 *   sregs - System registers
 *
 * Output Args:
 *   stream - Output FILE stream
 *
 * Return: None
 *
 * Dumps the state of the system registers given by sregs, to the FILE stream
 * given by steam.
 */
void sregs_dump(FILE *stream, struct kvm_sregs *sregs,
		uint8_t indent)
{
	unsigned int i;

	fprintf(stream, "%*scs:\n", indent, "");
	segment_dump(stream, &sregs->cs, indent + 2);
	fprintf(stream, "%*sds:\n", indent, "");
	segment_dump(stream, &sregs->ds, indent + 2);
	fprintf(stream, "%*ses:\n", indent, "");
	segment_dump(stream, &sregs->es, indent + 2);
	fprintf(stream, "%*sfs:\n", indent, "");
	segment_dump(stream, &sregs->fs, indent + 2);
	fprintf(stream, "%*sgs:\n", indent, "");
	segment_dump(stream, &sregs->gs, indent + 2);
	fprintf(stream, "%*sss:\n", indent, "");
	segment_dump(stream, &sregs->ss, indent + 2);
	fprintf(stream, "%*str:\n", indent, "");
	segment_dump(stream, &sregs->tr, indent + 2);
	fprintf(stream, "%*sldt:\n", indent, "");
	segment_dump(stream, &sregs->ldt, indent + 2);

	fprintf(stream, "%*sgdt:\n", indent, "");
	dtable_dump(stream, &sregs->gdt, indent + 2);
	fprintf(stream, "%*sidt:\n", indent, "");
	dtable_dump(stream, &sregs->idt, indent + 2);

	fprintf(stream, "%*scr0: 0x%.16llx cr2: 0x%.16llx "
		"cr3: 0x%.16llx cr4: 0x%.16llx\n",
		indent, "",
		sregs->cr0, sregs->cr2, sregs->cr3, sregs->cr4);
	fprintf(stream, "%*scr8: 0x%.16llx efer: 0x%.16llx "
		"apic_base: 0x%.16llx\n",
		indent, "",
		sregs->cr8, sregs->efer, sregs->apic_base);

	fprintf(stream, "%*sinterrupt_bitmap:\n", indent, "");
	for (i = 0; i < (KVM_NR_INTERRUPTS + 63) / 64; i++) {
		fprintf(stream, "%*s%.16llx\n", indent + 2, "",
			sregs->interrupt_bitmap[i]);
	}
}

void virt_pgd_alloc(struct kvm_vm *vm, uint32_t pgd_memslot)
{
	TEST_ASSERT(vm->mode == VM_MODE_PXXV48_4K, "Attempt to use "
		"unknown or unsupported guest mode, mode: 0x%x", vm->mode);

	/* If needed, create page map l4 table. */
	if (!vm->pgd_created) {
		vm_paddr_t paddr = vm_phy_page_alloc(vm,
			KVM_GUEST_PAGE_TABLE_MIN_PADDR, pgd_memslot);
		vm->pgd = paddr;
		vm->pgd_created = true;
	}
}

/* VM Virtual Page Map
 *
 * Input Args:
 *   vm - Virtual Machine
 *   vaddr - VM Virtual Address
 *   paddr - VM Physical Address
 *   pgd_memslot - Memory region slot for new virtual translation tables
 *
 * Output Args: None
 *
 * Return: None
 *
 * Within the VM given by vm, creates a virtual translation for the page
 * starting at vaddr to the page starting at paddr.
 */
void virt_pg_map(struct kvm_vm *vm, uint64_t vaddr, uint64_t paddr,
	uint32_t pgd_memslot)
{
	uint16_t index[4];
	struct pageMapL4Entry *pml4e;

	TEST_ASSERT(vm->mode == VM_MODE_PXXV48_4K, "Attempt to use "
		"unknown or unsupported guest mode, mode: 0x%x", vm->mode);

	TEST_ASSERT((vaddr % vm->page_size) == 0,
		"Virtual address not on page boundary,\n"
		"  vaddr: 0x%lx vm->page_size: 0x%x",
		vaddr, vm->page_size);
	TEST_ASSERT(sparsebit_is_set(vm->vpages_valid,
		(vaddr >> vm->page_shift)),
		"Invalid virtual address, vaddr: 0x%lx",
		vaddr);
	TEST_ASSERT((paddr % vm->page_size) == 0,
		"Physical address not on page boundary,\n"
		"  paddr: 0x%lx vm->page_size: 0x%x",
		paddr, vm->page_size);
	TEST_ASSERT((paddr >> vm->page_shift) <= vm->max_gfn,
		"Physical address beyond beyond maximum supported,\n"
		"  paddr: 0x%lx vm->max_gfn: 0x%lx vm->page_size: 0x%x",
		paddr, vm->max_gfn, vm->page_size);

	index[0] = (vaddr >> 12) & 0x1ffu;
	index[1] = (vaddr >> 21) & 0x1ffu;
	index[2] = (vaddr >> 30) & 0x1ffu;
	index[3] = (vaddr >> 39) & 0x1ffu;

	/* Allocate page directory pointer table if not present. */
	pml4e = addr_gpa2hva(vm, vm->pgd);
	if (!pml4e[index[3]].present) {
		pml4e[index[3]].address = vm_phy_page_alloc(vm,
			KVM_GUEST_PAGE_TABLE_MIN_PADDR, pgd_memslot)
			>> vm->page_shift;
		pml4e[index[3]].writable = true;
		pml4e[index[3]].present = true;
	}

	/* Allocate page directory table if not present. */
	struct pageDirectoryPointerEntry *pdpe;
	pdpe = addr_gpa2hva(vm, pml4e[index[3]].address * vm->page_size);
	if (!pdpe[index[2]].present) {
		pdpe[index[2]].address = vm_phy_page_alloc(vm,
			KVM_GUEST_PAGE_TABLE_MIN_PADDR, pgd_memslot)
			>> vm->page_shift;
		pdpe[index[2]].writable = true;
		pdpe[index[2]].present = true;
	}

	/* Allocate page table if not present. */
	struct pageDirectoryEntry *pde;
	pde = addr_gpa2hva(vm, pdpe[index[2]].address * vm->page_size);
	if (!pde[index[1]].present) {
		pde[index[1]].address = vm_phy_page_alloc(vm,
			KVM_GUEST_PAGE_TABLE_MIN_PADDR, pgd_memslot)
			>> vm->page_shift;
		pde[index[1]].writable = true;
		pde[index[1]].present = true;
	}

	/* Fill in page table entry. */
	struct pageTableEntry *pte;
	pte = addr_gpa2hva(vm, pde[index[1]].address * vm->page_size);
	pte[index[0]].address = paddr >> vm->page_shift;
	pte[index[0]].writable = true;
	pte[index[0]].present = 1;
}

/* Virtual Translation Tables Dump
 *
 * Input Args:
 *   vm - Virtual Machine
 *   indent - Left margin indent amount
 *
 * Output Args:
 *   stream - Output FILE stream
 *
 * Return: None
 *
 * Dumps to the FILE stream given by stream, the contents of all the
 * virtual translation tables for the VM given by vm.
 */
void virt_dump(FILE *stream, struct kvm_vm *vm, uint8_t indent)
{
	struct pageMapL4Entry *pml4e, *pml4e_start;
	struct pageDirectoryPointerEntry *pdpe, *pdpe_start;
	struct pageDirectoryEntry *pde, *pde_start;
	struct pageTableEntry *pte, *pte_start;

	if (!vm->pgd_created)
		return;

	fprintf(stream, "%*s                                          "
		"                no\n", indent, "");
	fprintf(stream, "%*s      index hvaddr         gpaddr         "
		"addr         w exec dirty\n",
		indent, "");
	pml4e_start = (struct pageMapL4Entry *) addr_gpa2hva(vm,
		vm->pgd);
	for (uint16_t n1 = 0; n1 <= 0x1ffu; n1++) {
		pml4e = &pml4e_start[n1];
		if (!pml4e->present)
			continue;
		fprintf(stream, "%*spml4e 0x%-3zx %p 0x%-12lx 0x%-10lx %u "
			" %u\n",
			indent, "",
			pml4e - pml4e_start, pml4e,
			addr_hva2gpa(vm, pml4e), (uint64_t) pml4e->address,
			pml4e->writable, pml4e->execute_disable);

		pdpe_start = addr_gpa2hva(vm, pml4e->address
			* vm->page_size);
		for (uint16_t n2 = 0; n2 <= 0x1ffu; n2++) {
			pdpe = &pdpe_start[n2];
			if (!pdpe->present)
				continue;
			fprintf(stream, "%*spdpe  0x%-3zx %p 0x%-12lx 0x%-10lx "
				"%u  %u\n",
				indent, "",
				pdpe - pdpe_start, pdpe,
				addr_hva2gpa(vm, pdpe),
				(uint64_t) pdpe->address, pdpe->writable,
				pdpe->execute_disable);

			pde_start = addr_gpa2hva(vm,
				pdpe->address * vm->page_size);
			for (uint16_t n3 = 0; n3 <= 0x1ffu; n3++) {
				pde = &pde_start[n3];
				if (!pde->present)
					continue;
				fprintf(stream, "%*spde   0x%-3zx %p "
					"0x%-12lx 0x%-10lx %u  %u\n",
					indent, "", pde - pde_start, pde,
					addr_hva2gpa(vm, pde),
					(uint64_t) pde->address, pde->writable,
					pde->execute_disable);

				pte_start = addr_gpa2hva(vm,
					pde->address * vm->page_size);
				for (uint16_t n4 = 0; n4 <= 0x1ffu; n4++) {
					pte = &pte_start[n4];
					if (!pte->present)
						continue;
					fprintf(stream, "%*spte   0x%-3zx %p "
						"0x%-12lx 0x%-10lx %u  %u "
						"    %u    0x%-10lx\n",
						indent, "",
						pte - pte_start, pte,
						addr_hva2gpa(vm, pte),
						(uint64_t) pte->address,
						pte->writable,
						pte->execute_disable,
						pte->dirty,
						((uint64_t) n1 << 27)
							| ((uint64_t) n2 << 18)
							| ((uint64_t) n3 << 9)
							| ((uint64_t) n4));
				}
			}
		}
	}
}

/* Set Unusable Segment
 *
 * Input Args: None
 *
 * Output Args:
 *   segp - Pointer to segment register
 *
 * Return: None
 *
 * Sets the segment register pointed to by segp to an unusable state.
 */
static void kvm_seg_set_unusable(struct kvm_segment *segp)
{
	memset(segp, 0, sizeof(*segp));
	segp->unusable = true;
}

static void kvm_seg_fill_gdt_64bit(struct kvm_vm *vm, struct kvm_segment *segp)
{
	void *gdt = addr_gva2hva(vm, vm->gdt);
	struct desc64 *desc = gdt + (segp->selector >> 3) * 8;

	desc->limit0 = segp->limit & 0xFFFF;
	desc->base0 = segp->base & 0xFFFF;
	desc->base1 = segp->base >> 16;
	desc->s = segp->s;
	desc->type = segp->type;
	desc->dpl = segp->dpl;
	desc->p = segp->present;
	desc->limit1 = segp->limit >> 16;
	desc->l = segp->l;
	desc->db = segp->db;
	desc->g = segp->g;
	desc->base2 = segp->base >> 24;
	if (!segp->s)
		desc->base3 = segp->base >> 32;
}


/* Set Long Mode Flat Kernel Code Segment
 *
 * Input Args:
 *   vm - VM whose GDT is being filled, or NULL to only write segp
 *   selector - selector value
 *
 * Output Args:
 *   segp - Pointer to KVM segment
 *
 * Return: None
 *
 * Sets up the KVM segment pointed to by segp, to be a code segment
 * with the selector value given by selector.
 */
static void kvm_seg_set_kernel_code_64bit(struct kvm_vm *vm, uint16_t selector,
	struct kvm_segment *segp)
{
	memset(segp, 0, sizeof(*segp));
	segp->selector = selector;
	segp->limit = 0xFFFFFFFFu;
	segp->s = 0x1; /* kTypeCodeData */
	segp->type = 0x08 | 0x01 | 0x02; /* kFlagCode | kFlagCodeAccessed
					  * | kFlagCodeReadable
					  */
	segp->g = true;
	segp->l = true;
	segp->present = 1;
	if (vm)
		kvm_seg_fill_gdt_64bit(vm, segp);
}

/* Set Long Mode Flat Kernel Data Segment
 *
 * Input Args:
 *   vm - VM whose GDT is being filled, or NULL to only write segp
 *   selector - selector value
 *
 * Output Args:
 *   segp - Pointer to KVM segment
 *
 * Return: None
 *
 * Sets up the KVM segment pointed to by segp, to be a data segment
 * with the selector value given by selector.
 */
static void kvm_seg_set_kernel_data_64bit(struct kvm_vm *vm, uint16_t selector,
	struct kvm_segment *segp)
{
	memset(segp, 0, sizeof(*segp));
	segp->selector = selector;
	segp->limit = 0xFFFFFFFFu;
	segp->s = 0x1; /* kTypeCodeData */
	segp->type = 0x00 | 0x01 | 0x02; /* kFlagData | kFlagDataAccessed
					  * | kFlagDataWritable
					  */
	segp->g = true;
	segp->present = true;
	if (vm)
		kvm_seg_fill_gdt_64bit(vm, segp);
}

/* Address Guest Virtual to Guest Physical
 *
 * Input Args:
 *   vm - Virtual Machine
 *   gpa - VM virtual address
 *
 * Output Args: None
 *
 * Return:
 *   Equivalent VM physical address
 *
 * Translates the VM virtual address given by gva to a VM physical
 * address and then locates the memory region containing the VM
 * physical address, within the VM given by vm.  When found, the host
 * virtual address providing the memory to the vm physical address is returned.
 * A TEST_ASSERT failure occurs if no region containing translated
 * VM virtual address exists.
 */
vm_paddr_t addr_gva2gpa(struct kvm_vm *vm, vm_vaddr_t gva)
{
	uint16_t index[4];
	struct pageMapL4Entry *pml4e;
	struct pageDirectoryPointerEntry *pdpe;
	struct pageDirectoryEntry *pde;
	struct pageTableEntry *pte;

	TEST_ASSERT(vm->mode == VM_MODE_PXXV48_4K, "Attempt to use "
		"unknown or unsupported guest mode, mode: 0x%x", vm->mode);

	index[0] = (gva >> 12) & 0x1ffu;
	index[1] = (gva >> 21) & 0x1ffu;
	index[2] = (gva >> 30) & 0x1ffu;
	index[3] = (gva >> 39) & 0x1ffu;

	if (!vm->pgd_created)
		goto unmapped_gva;
	pml4e = addr_gpa2hva(vm, vm->pgd);
	if (!pml4e[index[3]].present)
		goto unmapped_gva;

	pdpe = addr_gpa2hva(vm, pml4e[index[3]].address * vm->page_size);
	if (!pdpe[index[2]].present)
		goto unmapped_gva;

	pde = addr_gpa2hva(vm, pdpe[index[2]].address * vm->page_size);
	if (!pde[index[1]].present)
		goto unmapped_gva;

	pte = addr_gpa2hva(vm, pde[index[1]].address * vm->page_size);
	if (!pte[index[0]].present)
		goto unmapped_gva;

	return (pte[index[0]].address * vm->page_size) + (gva & 0xfffu);

unmapped_gva:
	TEST_ASSERT(false, "No mapping for vm virtual address, "
		    "gva: 0x%lx", gva);
	exit(EXIT_FAILURE);
}

static void kvm_setup_gdt(struct kvm_vm *vm, struct kvm_dtable *dt, int gdt_memslot,
			  int pgd_memslot)
{
	if (!vm->gdt)
		vm->gdt = vm_vaddr_alloc(vm, getpagesize(),
			KVM_UTIL_MIN_VADDR, gdt_memslot, pgd_memslot);

	dt->base = vm->gdt;
	dt->limit = getpagesize();
}

static void kvm_setup_tss_64bit(struct kvm_vm *vm, struct kvm_segment *segp,
				int selector, int gdt_memslot,
				int pgd_memslot)
{
	if (!vm->tss)
		vm->tss = vm_vaddr_alloc(vm, getpagesize(),
			KVM_UTIL_MIN_VADDR, gdt_memslot, pgd_memslot);

	memset(segp, 0, sizeof(*segp));
	segp->base = vm->tss;
	segp->limit = 0x67;
	segp->selector = selector;
	segp->type = 0xb;
	segp->present = 1;
	kvm_seg_fill_gdt_64bit(vm, segp);
}

static void vcpu_setup(struct kvm_vm *vm, int vcpuid, int pgd_memslot, int gdt_memslot)
{
	struct kvm_sregs sregs;

	/* Set mode specific system register values. */
	vcpu_sregs_get(vm, vcpuid, &sregs);

	sregs.idt.limit = 0;

	kvm_setup_gdt(vm, &sregs.gdt, gdt_memslot, pgd_memslot);

	switch (vm->mode) {
	case VM_MODE_PXXV48_4K:
		sregs.cr0 = X86_CR0_PE | X86_CR0_NE | X86_CR0_PG;
		sregs.cr4 |= X86_CR4_PAE | X86_CR4_OSFXSR;
		sregs.efer |= (EFER_LME | EFER_LMA | EFER_NX);

		kvm_seg_set_unusable(&sregs.ldt);
		kvm_seg_set_kernel_code_64bit(vm, 0x8, &sregs.cs);
		kvm_seg_set_kernel_data_64bit(vm, 0x10, &sregs.ds);
		kvm_seg_set_kernel_data_64bit(vm, 0x10, &sregs.es);
		kvm_setup_tss_64bit(vm, &sregs.tr, 0x18, gdt_memslot, pgd_memslot);
		break;

	default:
		TEST_ASSERT(false, "Unknown guest mode, mode: 0x%x", vm->mode);
	}

	sregs.cr3 = vm->pgd;
	vcpu_sregs_set(vm, vcpuid, &sregs);
}
/* Adds a vCPU with reasonable defaults (i.e., a stack)
 *
 * Input Args:
 *   vcpuid - The id of the VCPU to add to the VM.
 *   guest_code - The vCPU's entry point
 */
void vm_vcpu_add_default(struct kvm_vm *vm, uint32_t vcpuid, void *guest_code)
{
	struct kvm_mp_state mp_state;
	struct kvm_regs regs;
	vm_vaddr_t stack_vaddr;
	stack_vaddr = vm_vaddr_alloc(vm, DEFAULT_STACK_PGS * getpagesize(),
				     DEFAULT_GUEST_STACK_VADDR_MIN, 0, 0);

	/* Create VCPU */
	vm_vcpu_add(vm, vcpuid);
	vcpu_setup(vm, vcpuid, 0, 0);

	/* Setup guest general purpose registers */
	vcpu_regs_get(vm, vcpuid, &regs);
	regs.rflags = regs.rflags | 0x2;
	regs.rsp = stack_vaddr + (DEFAULT_STACK_PGS * getpagesize());
	regs.rip = (unsigned long) guest_code;
	vcpu_regs_set(vm, vcpuid, &regs);

	/* Setup the MP state */
	mp_state.mp_state = 0;
	vcpu_set_mp_state(vm, vcpuid, &mp_state);
}

/* Allocate an instance of struct kvm_cpuid2
 *
 * Input Args: None
 *
 * Output Args: None
 *
 * Return: A pointer to the allocated struct. The caller is responsible
 * for freeing this struct.
 *
 * Since kvm_cpuid2 uses a 0-length array to allow a the size of the
 * array to be decided at allocation time, allocation is slightly
 * complicated. This function uses a reasonable default length for
 * the array and performs the appropriate allocation.
 */
static struct kvm_cpuid2 *allocate_kvm_cpuid2(void)
{
	struct kvm_cpuid2 *cpuid;
	int nent = 100;
	size_t size;

	size = sizeof(*cpuid);
	size += nent * sizeof(struct kvm_cpuid_entry2);
	cpuid = malloc(size);
	if (!cpuid) {
		perror("malloc");
		abort();
	}

	cpuid->nent = nent;

	return cpuid;
}

/* KVM Supported CPUID Get
 *
 * Input Args: None
 *
 * Output Args:
 *
 * Return: The supported KVM CPUID
 *
 * Get the guest CPUID supported by KVM.
 */
struct kvm_cpuid2 *kvm_get_supported_cpuid(void)
{
	static struct kvm_cpuid2 *cpuid;
	int ret;
	int kvm_fd;

	if (cpuid)
		return cpuid;

	cpuid = allocate_kvm_cpuid2();
	kvm_fd = open(KVM_DEV_PATH, O_RDONLY);
	if (kvm_fd < 0)
		exit(KSFT_SKIP);

	ret = ioctl(kvm_fd, KVM_GET_SUPPORTED_CPUID, cpuid);
	TEST_ASSERT(ret == 0, "KVM_GET_SUPPORTED_CPUID failed %d %d\n",
		    ret, errno);

	close(kvm_fd);
	return cpuid;
}

/* Locate a cpuid entry.
 *
 * Input Args:
 *   cpuid: The cpuid.
 *   function: The function of the cpuid entry to find.
 *
 * Output Args: None
 *
 * Return: A pointer to the cpuid entry. Never returns NULL.
 */
struct kvm_cpuid_entry2 *
kvm_get_supported_cpuid_index(uint32_t function, uint32_t index)
{
	struct kvm_cpuid2 *cpuid;
	struct kvm_cpuid_entry2 *entry = NULL;
	int i;

	cpuid = kvm_get_supported_cpuid();
	for (i = 0; i < cpuid->nent; i++) {
		if (cpuid->entries[i].function == function &&
		    cpuid->entries[i].index == index) {
			entry = &cpuid->entries[i];
			break;
		}
	}

	TEST_ASSERT(entry, "Guest CPUID entry not found: (EAX=%x, ECX=%x).",
		    function, index);
	return entry;
}

/* VM VCPU CPUID Set
 *
 * Input Args:
 *   vm - Virtual Machine
 *   vcpuid - VCPU id
 *   cpuid - The CPUID values to set.
 *
 * Output Args: None
 *
 * Return: void
 *
 * Set the VCPU's CPUID.
 */
void vcpu_set_cpuid(struct kvm_vm *vm,
		uint32_t vcpuid, struct kvm_cpuid2 *cpuid)
{
	struct vcpu *vcpu = vcpu_find(vm, vcpuid);
	int rc;

	TEST_ASSERT(vcpu != NULL, "vcpu not found, vcpuid: %u", vcpuid);

	rc = ioctl(vcpu->fd, KVM_SET_CPUID2, cpuid);
	TEST_ASSERT(rc == 0, "KVM_SET_CPUID2 failed, rc: %i errno: %i",
		    rc, errno);

}

/* Create a VM with reasonable defaults
 *
 * Input Args:
 *   vcpuid - The id of the single VCPU to add to the VM.
 *   extra_mem_pages - The size of extra memories to add (this will
 *                     decide how much extra space we will need to
 *                     setup the page tables using mem slot 0)
 *   guest_code - The vCPU's entry point
 *
 * Output Args: None
 *
 * Return:
 *   Pointer to opaque structure that describes the created VM.
 */
struct kvm_vm *vm_create_default(uint32_t vcpuid, uint64_t extra_mem_pages,
				 void *guest_code)
{
	struct kvm_vm *vm;
	/*
	 * For x86 the maximum page table size for a memory region
	 * will be when only 4K pages are used.  In that case the
	 * total extra size for page tables (for extra N pages) will
	 * be: N/512+N/512^2+N/512^3+... which is definitely smaller
	 * than N/512*2.
	 */
	uint64_t extra_pg_pages = extra_mem_pages / 512 * 2;

	/* Create VM */
	vm = vm_create(VM_MODE_DEFAULT,
		       DEFAULT_GUEST_PHY_PAGES + extra_pg_pages,
		       O_RDWR);

	/* Setup guest code */
	kvm_vm_elf_load(vm, program_invocation_name, 0, 0);

	/* Setup IRQ Chip */
	vm_create_irqchip(vm);

	/* Add the first vCPU. */
	vm_vcpu_add_default(vm, vcpuid, guest_code);

	return vm;
}

/* VCPU Get MSR
 *
 * Input Args:
 *   vm - Virtual Machine
 *   vcpuid - VCPU ID
 *   msr_index - Index of MSR
 *
 * Output Args: None
 *
 * Return: On success, value of the MSR. On failure a TEST_ASSERT is produced.
 *
 * Get value of MSR for VCPU.
 */
uint64_t vcpu_get_msr(struct kvm_vm *vm, uint32_t vcpuid, uint64_t msr_index)
{
	struct vcpu *vcpu = vcpu_find(vm, vcpuid);
	struct {
		struct kvm_msrs header;
		struct kvm_msr_entry entry;
	} buffer = {};
	int r;

	TEST_ASSERT(vcpu != NULL, "vcpu not found, vcpuid: %u", vcpuid);
	buffer.header.nmsrs = 1;
	buffer.entry.index = msr_index;
	r = ioctl(vcpu->fd, KVM_GET_MSRS, &buffer.header);
	TEST_ASSERT(r == 1, "KVM_GET_MSRS IOCTL failed,\n"
		"  rc: %i errno: %i", r, errno);

	return buffer.entry.data;
}

/* _VCPU Set MSR
 *
 * Input Args:
 *   vm - Virtual Machine
 *   vcpuid - VCPU ID
 *   msr_index - Index of MSR
 *   msr_value - New value of MSR
 *
 * Output Args: None
 *
 * Return: The result of KVM_SET_MSRS.
 *
 * Sets the value of an MSR for the given VCPU.
 */
int _vcpu_set_msr(struct kvm_vm *vm, uint32_t vcpuid, uint64_t msr_index,
		  uint64_t msr_value)
{
	struct vcpu *vcpu = vcpu_find(vm, vcpuid);
	struct {
		struct kvm_msrs header;
		struct kvm_msr_entry entry;
	} buffer = {};
	int r;

	TEST_ASSERT(vcpu != NULL, "vcpu not found, vcpuid: %u", vcpuid);
	memset(&buffer, 0, sizeof(buffer));
	buffer.header.nmsrs = 1;
	buffer.entry.index = msr_index;
	buffer.entry.data = msr_value;
	r = ioctl(vcpu->fd, KVM_SET_MSRS, &buffer.header);
	return r;
}

/* VCPU Set MSR
 *
 * Input Args:
 *   vm - Virtual Machine
 *   vcpuid - VCPU ID
 *   msr_index - Index of MSR
 *   msr_value - New value of MSR
 *
 * Output Args: None
 *
 * Return: On success, nothing. On failure a TEST_ASSERT is produced.
 *
 * Set value of MSR for VCPU.
 */
void vcpu_set_msr(struct kvm_vm *vm, uint32_t vcpuid, uint64_t msr_index,
	uint64_t msr_value)
{
	int r;

	r = _vcpu_set_msr(vm, vcpuid, msr_index, msr_value);
	TEST_ASSERT(r == 1, "KVM_SET_MSRS IOCTL failed,\n"
		"  rc: %i errno: %i", r, errno);
}

/* VM VCPU Args Set
 *
 * Input Args:
 *   vm - Virtual Machine
 *   vcpuid - VCPU ID
 *   num - number of arguments
 *   ... - arguments, each of type uint64_t
 *
 * Output Args: None
 *
 * Return: None
 *
 * Sets the first num function input arguments to the values
 * given as variable args.  Each of the variable args is expected to
 * be of type uint64_t.
 */
void vcpu_args_set(struct kvm_vm *vm, uint32_t vcpuid, unsigned int num, ...)
{
	va_list ap;
	struct kvm_regs regs;

	TEST_ASSERT(num >= 1 && num <= 6, "Unsupported number of args,\n"
		    "  num: %u\n",
		    num);

	va_start(ap, num);
	vcpu_regs_get(vm, vcpuid, &regs);

	if (num >= 1)
		regs.rdi = va_arg(ap, uint64_t);

	if (num >= 2)
		regs.rsi = va_arg(ap, uint64_t);

	if (num >= 3)
		regs.rdx = va_arg(ap, uint64_t);

	if (num >= 4)
		regs.rcx = va_arg(ap, uint64_t);

	if (num >= 5)
		regs.r8 = va_arg(ap, uint64_t);

	if (num >= 6)
		regs.r9 = va_arg(ap, uint64_t);

	vcpu_regs_set(vm, vcpuid, &regs);
	va_end(ap);
}

/*
 * VM VCPU Dump
 *
 * Input Args:
 *   vm - Virtual Machine
 *   vcpuid - VCPU ID
 *   indent - Left margin indent amount
 *
 * Output Args:
 *   stream - Output FILE stream
 *
 * Return: None
 *
 * Dumps the current state of the VCPU specified by vcpuid, within the VM
 * given by vm, to the FILE stream given by stream.
 */
void vcpu_dump(FILE *stream, struct kvm_vm *vm, uint32_t vcpuid, uint8_t indent)
{
	struct kvm_regs regs;
	struct kvm_sregs sregs;

	fprintf(stream, "%*scpuid: %u\n", indent, "", vcpuid);

	fprintf(stream, "%*sregs:\n", indent + 2, "");
	vcpu_regs_get(vm, vcpuid, &regs);
	regs_dump(stream, &regs, indent + 4);

	fprintf(stream, "%*ssregs:\n", indent + 2, "");
	vcpu_sregs_get(vm, vcpuid, &sregs);
	sregs_dump(stream, &sregs, indent + 4);
}

struct kvm_x86_state {
	struct kvm_vcpu_events events;
	struct kvm_mp_state mp_state;
	struct kvm_regs regs;
	struct kvm_xsave xsave;
	struct kvm_xcrs xcrs;
	struct kvm_sregs sregs;
	struct kvm_debugregs debugregs;
	union {
		struct kvm_nested_state nested;
		char nested_[16384];
	};
	struct kvm_msrs msrs;
};

static int kvm_get_num_msrs_fd(int kvm_fd)
{
	struct kvm_msr_list nmsrs;
	int r;

	nmsrs.nmsrs = 0;
	r = ioctl(kvm_fd, KVM_GET_MSR_INDEX_LIST, &nmsrs);
	TEST_ASSERT(r == -1 && errno == E2BIG, "Unexpected result from KVM_GET_MSR_INDEX_LIST probe, r: %i",
		r);

	return nmsrs.nmsrs;
}

static int kvm_get_num_msrs(struct kvm_vm *vm)
{
	return kvm_get_num_msrs_fd(vm->kvm_fd);
}

struct kvm_msr_list *kvm_get_msr_index_list(void)
{
	struct kvm_msr_list *list;
	int nmsrs, r, kvm_fd;

	kvm_fd = open(KVM_DEV_PATH, O_RDONLY);
	if (kvm_fd < 0)
		exit(KSFT_SKIP);

	nmsrs = kvm_get_num_msrs_fd(kvm_fd);
	list = malloc(sizeof(*list) + nmsrs * sizeof(list->indices[0]));
	list->nmsrs = nmsrs;
	r = ioctl(kvm_fd, KVM_GET_MSR_INDEX_LIST, list);
	close(kvm_fd);

	TEST_ASSERT(r == 0, "Unexpected result from KVM_GET_MSR_INDEX_LIST, r: %i",
		r);

	return list;
}

struct kvm_x86_state *vcpu_save_state(struct kvm_vm *vm, uint32_t vcpuid)
{
	struct vcpu *vcpu = vcpu_find(vm, vcpuid);
	struct kvm_msr_list *list;
	struct kvm_x86_state *state;
	int nmsrs, r, i;
	static int nested_size = -1;

	if (nested_size == -1) {
		nested_size = kvm_check_cap(KVM_CAP_NESTED_STATE);
		TEST_ASSERT(nested_size <= sizeof(state->nested_),
			    "Nested state size too big, %i > %zi",
			    nested_size, sizeof(state->nested_));
	}

	/*
	 * When KVM exits to userspace with KVM_EXIT_IO, KVM guarantees
	 * guest state is consistent only after userspace re-enters the
	 * kernel with KVM_RUN.  Complete IO prior to migrating state
	 * to a new VM.
	 */
	vcpu_run_complete_io(vm, vcpuid);

	nmsrs = kvm_get_num_msrs(vm);
	list = malloc(sizeof(*list) + nmsrs * sizeof(list->indices[0]));
	list->nmsrs = nmsrs;
	r = ioctl(vm->kvm_fd, KVM_GET_MSR_INDEX_LIST, list);
        TEST_ASSERT(r == 0, "Unexpected result from KVM_GET_MSR_INDEX_LIST, r: %i",
                r);

	state = malloc(sizeof(*state) + nmsrs * sizeof(state->msrs.entries[0]));
	r = ioctl(vcpu->fd, KVM_GET_VCPU_EVENTS, &state->events);
        TEST_ASSERT(r == 0, "Unexpected result from KVM_GET_VCPU_EVENTS, r: %i",
                r);

	r = ioctl(vcpu->fd, KVM_GET_MP_STATE, &state->mp_state);
        TEST_ASSERT(r == 0, "Unexpected result from KVM_GET_MP_STATE, r: %i",
                r);

	r = ioctl(vcpu->fd, KVM_GET_REGS, &state->regs);
        TEST_ASSERT(r == 0, "Unexpected result from KVM_GET_REGS, r: %i",
                r);

	r = ioctl(vcpu->fd, KVM_GET_XSAVE, &state->xsave);
        TEST_ASSERT(r == 0, "Unexpected result from KVM_GET_XSAVE, r: %i",
                r);

	if (kvm_check_cap(KVM_CAP_XCRS)) {
		r = ioctl(vcpu->fd, KVM_GET_XCRS, &state->xcrs);
		TEST_ASSERT(r == 0, "Unexpected result from KVM_GET_XCRS, r: %i",
			    r);
	}

	r = ioctl(vcpu->fd, KVM_GET_SREGS, &state->sregs);
        TEST_ASSERT(r == 0, "Unexpected result from KVM_GET_SREGS, r: %i",
                r);

	if (nested_size) {
		state->nested.size = sizeof(state->nested_);
		r = ioctl(vcpu->fd, KVM_GET_NESTED_STATE, &state->nested);
		TEST_ASSERT(r == 0, "Unexpected result from KVM_GET_NESTED_STATE, r: %i",
			r);
		TEST_ASSERT(state->nested.size <= nested_size,
			"Nested state size too big, %i (KVM_CHECK_CAP gave %i)",
			state->nested.size, nested_size);
	} else
		state->nested.size = 0;

	state->msrs.nmsrs = nmsrs;
	for (i = 0; i < nmsrs; i++)
		state->msrs.entries[i].index = list->indices[i];
	r = ioctl(vcpu->fd, KVM_GET_MSRS, &state->msrs);
        TEST_ASSERT(r == nmsrs, "Unexpected result from KVM_GET_MSRS, r: %i (failed MSR was 0x%x)",
                r, r == nmsrs ? -1 : list->indices[r]);

	r = ioctl(vcpu->fd, KVM_GET_DEBUGREGS, &state->debugregs);
        TEST_ASSERT(r == 0, "Unexpected result from KVM_GET_DEBUGREGS, r: %i",
                r);

	free(list);
	return state;
}

void vcpu_load_state(struct kvm_vm *vm, uint32_t vcpuid, struct kvm_x86_state *state)
{
	struct vcpu *vcpu = vcpu_find(vm, vcpuid);
	int r;

	r = ioctl(vcpu->fd, KVM_SET_XSAVE, &state->xsave);
        TEST_ASSERT(r == 0, "Unexpected result from KVM_SET_XSAVE, r: %i",
                r);

	if (kvm_check_cap(KVM_CAP_XCRS)) {
		r = ioctl(vcpu->fd, KVM_SET_XCRS, &state->xcrs);
		TEST_ASSERT(r == 0, "Unexpected result from KVM_SET_XCRS, r: %i",
			    r);
	}

	r = ioctl(vcpu->fd, KVM_SET_SREGS, &state->sregs);
        TEST_ASSERT(r == 0, "Unexpected result from KVM_SET_SREGS, r: %i",
                r);

	r = ioctl(vcpu->fd, KVM_SET_MSRS, &state->msrs);
        TEST_ASSERT(r == state->msrs.nmsrs, "Unexpected result from KVM_SET_MSRS, r: %i (failed at %x)",
                r, r == state->msrs.nmsrs ? -1 : state->msrs.entries[r].index);

	r = ioctl(vcpu->fd, KVM_SET_VCPU_EVENTS, &state->events);
        TEST_ASSERT(r == 0, "Unexpected result from KVM_SET_VCPU_EVENTS, r: %i",
                r);

	r = ioctl(vcpu->fd, KVM_SET_MP_STATE, &state->mp_state);
        TEST_ASSERT(r == 0, "Unexpected result from KVM_SET_MP_STATE, r: %i",
                r);

	r = ioctl(vcpu->fd, KVM_SET_DEBUGREGS, &state->debugregs);
        TEST_ASSERT(r == 0, "Unexpected result from KVM_SET_DEBUGREGS, r: %i",
                r);

	r = ioctl(vcpu->fd, KVM_SET_REGS, &state->regs);
        TEST_ASSERT(r == 0, "Unexpected result from KVM_SET_REGS, r: %i",
                r);

	if (state->nested.size) {
		r = ioctl(vcpu->fd, KVM_SET_NESTED_STATE, &state->nested);
		TEST_ASSERT(r == 0, "Unexpected result from KVM_SET_NESTED_STATE, r: %i",
			r);
	}
}

bool is_intel_cpu(void)
{
	int eax, ebx, ecx, edx;
	const uint32_t *chunk;
	const int leaf = 0;

	__asm__ __volatile__(
		"cpuid"
		: /* output */ "=a"(eax), "=b"(ebx),
		  "=c"(ecx), "=d"(edx)
		: /* input */ "0"(leaf), "2"(0));

	chunk = (const uint32_t *)("GenuineIntel");
	return (ebx == chunk[0] && edx == chunk[1] && ecx == chunk[2]);
}

<<<<<<< HEAD
uint32_t kvm_get_cpuid_max(void)
=======
uint32_t kvm_get_cpuid_max_basic(void)
{
	return kvm_get_supported_cpuid_entry(0)->eax;
}

uint32_t kvm_get_cpuid_max_extended(void)
>>>>>>> 348b80b2
{
	return kvm_get_supported_cpuid_entry(0x80000000)->eax;
}

void kvm_get_cpu_address_width(unsigned int *pa_bits, unsigned int *va_bits)
{
	struct kvm_cpuid_entry2 *entry;
	bool pae;

	/* SDM 4.1.4 */
<<<<<<< HEAD
	if (kvm_get_cpuid_max() < 0x80000008) {
=======
	if (kvm_get_cpuid_max_extended() < 0x80000008) {
>>>>>>> 348b80b2
		pae = kvm_get_supported_cpuid_entry(1)->edx & (1 << 6);
		*pa_bits = pae ? 36 : 32;
		*va_bits = 32;
	} else {
		entry = kvm_get_supported_cpuid_entry(0x80000008);
		*pa_bits = entry->eax & 0xff;
		*va_bits = (entry->eax >> 8) & 0xff;
	}
}<|MERGE_RESOLUTION|>--- conflicted
+++ resolved
@@ -1207,16 +1207,12 @@
 	return (ebx == chunk[0] && edx == chunk[1] && ecx == chunk[2]);
 }
 
-<<<<<<< HEAD
-uint32_t kvm_get_cpuid_max(void)
-=======
 uint32_t kvm_get_cpuid_max_basic(void)
 {
 	return kvm_get_supported_cpuid_entry(0)->eax;
 }
 
 uint32_t kvm_get_cpuid_max_extended(void)
->>>>>>> 348b80b2
 {
 	return kvm_get_supported_cpuid_entry(0x80000000)->eax;
 }
@@ -1227,11 +1223,7 @@
 	bool pae;
 
 	/* SDM 4.1.4 */
-<<<<<<< HEAD
-	if (kvm_get_cpuid_max() < 0x80000008) {
-=======
 	if (kvm_get_cpuid_max_extended() < 0x80000008) {
->>>>>>> 348b80b2
 		pae = kvm_get_supported_cpuid_entry(1)->edx & (1 << 6);
 		*pa_bits = pae ? 36 : 32;
 		*va_bits = 32;

/*
 * Copyright (C) 2011, Red Hat Inc, Arnaldo Carvalho de Melo <acme@redhat.com>
 *
 * Parts came from builtin-annotate.c, see those files for further
 * copyright notes.
 *
 * Released under the GPL v2. (and only v2, not any later version)
 */

#include <errno.h>
#include <inttypes.h>
#include <libgen.h>
#include <bpf/bpf.h>
#include <bpf/btf.h>
#include <bpf/libbpf.h>
#include <linux/btf.h>
#include "util.h"
#include "ui/ui.h"
#include "sort.h"
#include "build-id.h"
#include "color.h"
#include "config.h"
#include "cache.h"
#include "map.h"
#include "symbol.h"
#include "units.h"
#include "debug.h"
#include "annotate.h"
#include "evsel.h"
#include "evlist.h"
#include "bpf-event.h"
#include "block-range.h"
#include "string2.h"
#include "arch/common.h"
#include <regex.h>
#include <pthread.h>
#include <linux/bitops.h>
#include <linux/kernel.h>
#include <bpf/libbpf.h>

/* FIXME: For the HE_COLORSET */
#include "ui/browser.h"

/*
 * FIXME: Using the same values as slang.h,
 * but that header may not be available everywhere
 */
#define LARROW_CHAR	((unsigned char)',')
#define RARROW_CHAR	((unsigned char)'+')
#define DARROW_CHAR	((unsigned char)'.')
#define UARROW_CHAR	((unsigned char)'-')

#include "sane_ctype.h"

struct annotation_options annotation__default_options = {
	.use_offset     = true,
	.jump_arrows    = true,
	.annotate_src	= true,
	.offset_level	= ANNOTATION__OFFSET_JUMP_TARGETS,
	.percent_type	= PERCENT_PERIOD_LOCAL,
};

static regex_t	 file_lineno;

static struct ins_ops *ins__find(struct arch *arch, const char *name);
static void ins__sort(struct arch *arch);
static int disasm_line__parse(char *line, const char **namep, char **rawp);

struct arch {
	const char	*name;
	struct ins	*instructions;
	size_t		nr_instructions;
	size_t		nr_instructions_allocated;
	struct ins_ops  *(*associate_instruction_ops)(struct arch *arch, const char *name);
	bool		sorted_instructions;
	bool		initialized;
	void		*priv;
	unsigned int	model;
	unsigned int	family;
	int		(*init)(struct arch *arch, char *cpuid);
	bool		(*ins_is_fused)(struct arch *arch, const char *ins1,
					const char *ins2);
	struct		{
		char comment_char;
		char skip_functions_char;
	} objdump;
};

static struct ins_ops call_ops;
static struct ins_ops dec_ops;
static struct ins_ops jump_ops;
static struct ins_ops mov_ops;
static struct ins_ops nop_ops;
static struct ins_ops lock_ops;
static struct ins_ops ret_ops;

static int arch__grow_instructions(struct arch *arch)
{
	struct ins *new_instructions;
	size_t new_nr_allocated;

	if (arch->nr_instructions_allocated == 0 && arch->instructions)
		goto grow_from_non_allocated_table;

	new_nr_allocated = arch->nr_instructions_allocated + 128;
	new_instructions = realloc(arch->instructions, new_nr_allocated * sizeof(struct ins));
	if (new_instructions == NULL)
		return -1;

out_update_instructions:
	arch->instructions = new_instructions;
	arch->nr_instructions_allocated = new_nr_allocated;
	return 0;

grow_from_non_allocated_table:
	new_nr_allocated = arch->nr_instructions + 128;
	new_instructions = calloc(new_nr_allocated, sizeof(struct ins));
	if (new_instructions == NULL)
		return -1;

	memcpy(new_instructions, arch->instructions, arch->nr_instructions);
	goto out_update_instructions;
}

static int arch__associate_ins_ops(struct arch* arch, const char *name, struct ins_ops *ops)
{
	struct ins *ins;

	if (arch->nr_instructions == arch->nr_instructions_allocated &&
	    arch__grow_instructions(arch))
		return -1;

	ins = &arch->instructions[arch->nr_instructions];
	ins->name = strdup(name);
	if (!ins->name)
		return -1;

	ins->ops  = ops;
	arch->nr_instructions++;

	ins__sort(arch);
	return 0;
}

#include "arch/arc/annotate/instructions.c"
#include "arch/arm/annotate/instructions.c"
#include "arch/arm64/annotate/instructions.c"
#include "arch/x86/annotate/instructions.c"
#include "arch/powerpc/annotate/instructions.c"
#include "arch/s390/annotate/instructions.c"
#include "arch/sparc/annotate/instructions.c"

static struct arch architectures[] = {
	{
		.name = "arc",
		.init = arc__annotate_init,
	},
	{
		.name = "arm",
		.init = arm__annotate_init,
	},
	{
		.name = "arm64",
		.init = arm64__annotate_init,
	},
	{
		.name = "x86",
		.init = x86__annotate_init,
		.instructions = x86__instructions,
		.nr_instructions = ARRAY_SIZE(x86__instructions),
		.ins_is_fused = x86__ins_is_fused,
		.objdump =  {
			.comment_char = '#',
		},
	},
	{
		.name = "powerpc",
		.init = powerpc__annotate_init,
	},
	{
		.name = "s390",
		.init = s390__annotate_init,
		.objdump =  {
			.comment_char = '#',
		},
	},
	{
		.name = "sparc",
		.init = sparc__annotate_init,
		.objdump = {
			.comment_char = '#',
		},
	},
};

static void ins__delete(struct ins_operands *ops)
{
	if (ops == NULL)
		return;
	zfree(&ops->source.raw);
	zfree(&ops->source.name);
	zfree(&ops->target.raw);
	zfree(&ops->target.name);
}

static int ins__raw_scnprintf(struct ins *ins, char *bf, size_t size,
			      struct ins_operands *ops, int max_ins_name)
{
	return scnprintf(bf, size, "%-*s %s", max_ins_name, ins->name, ops->raw);
}

int ins__scnprintf(struct ins *ins, char *bf, size_t size,
		   struct ins_operands *ops, int max_ins_name)
{
	if (ins->ops->scnprintf)
		return ins->ops->scnprintf(ins, bf, size, ops, max_ins_name);

	return ins__raw_scnprintf(ins, bf, size, ops, max_ins_name);
}

bool ins__is_fused(struct arch *arch, const char *ins1, const char *ins2)
{
	if (!arch || !arch->ins_is_fused)
		return false;

	return arch->ins_is_fused(arch, ins1, ins2);
}

static int call__parse(struct arch *arch, struct ins_operands *ops, struct map_symbol *ms)
{
	char *endptr, *tok, *name;
	struct map *map = ms->map;
	struct addr_map_symbol target = {
		.map = map,
	};

	ops->target.addr = strtoull(ops->raw, &endptr, 16);

	name = strchr(endptr, '<');
	if (name == NULL)
		goto indirect_call;

	name++;

	if (arch->objdump.skip_functions_char &&
	    strchr(name, arch->objdump.skip_functions_char))
		return -1;

	tok = strchr(name, '>');
	if (tok == NULL)
		return -1;

	*tok = '\0';
	ops->target.name = strdup(name);
	*tok = '>';

	if (ops->target.name == NULL)
		return -1;
find_target:
	target.addr = map__objdump_2mem(map, ops->target.addr);

	if (map_groups__find_ams(&target) == 0 &&
	    map__rip_2objdump(target.map, map->map_ip(target.map, target.addr)) == ops->target.addr)
		ops->target.sym = target.sym;

	return 0;

indirect_call:
	tok = strchr(endptr, '*');
	if (tok != NULL) {
		endptr++;

		/* Indirect call can use a non-rip register and offset: callq  *0x8(%rbx).
		 * Do not parse such instruction.  */
		if (strstr(endptr, "(%r") == NULL)
			ops->target.addr = strtoull(endptr, NULL, 16);
	}
	goto find_target;
}

static int call__scnprintf(struct ins *ins, char *bf, size_t size,
			   struct ins_operands *ops, int max_ins_name)
{
	if (ops->target.sym)
		return scnprintf(bf, size, "%-*s %s", max_ins_name, ins->name, ops->target.sym->name);

	if (ops->target.addr == 0)
		return ins__raw_scnprintf(ins, bf, size, ops, max_ins_name);

	if (ops->target.name)
		return scnprintf(bf, size, "%-*s %s", max_ins_name, ins->name, ops->target.name);

	return scnprintf(bf, size, "%-*s *%" PRIx64, max_ins_name, ins->name, ops->target.addr);
}

static struct ins_ops call_ops = {
	.parse	   = call__parse,
	.scnprintf = call__scnprintf,
};

bool ins__is_call(const struct ins *ins)
{
	return ins->ops == &call_ops || ins->ops == &s390_call_ops;
}

/*
 * Prevents from matching commas in the comment section, e.g.:
 * ffff200008446e70:       b.cs    ffff2000084470f4 <generic_exec_single+0x314>  // b.hs, b.nlast
 */
static inline const char *validate_comma(const char *c, struct ins_operands *ops)
{
	if (ops->raw_comment && c > ops->raw_comment)
		return NULL;

	return c;
}

static int jump__parse(struct arch *arch, struct ins_operands *ops, struct map_symbol *ms)
{
	struct map *map = ms->map;
	struct symbol *sym = ms->sym;
	struct addr_map_symbol target = {
		.map = map,
	};
	const char *c = strchr(ops->raw, ',');
	u64 start, end;

	ops->raw_comment = strchr(ops->raw, arch->objdump.comment_char);
	c = validate_comma(c, ops);

	/*
	 * Examples of lines to parse for the _cpp_lex_token@@Base
	 * function:
	 *
	 * 1159e6c: jne    115aa32 <_cpp_lex_token@@Base+0xf92>
	 * 1159e8b: jne    c469be <cpp_named_operator2name@@Base+0xa72>
	 *
	 * The first is a jump to an offset inside the same function,
	 * the second is to another function, i.e. that 0xa72 is an
	 * offset in the cpp_named_operator2name@@base function.
	 */
	/*
	 * skip over possible up to 2 operands to get to address, e.g.:
	 * tbnz	 w0, #26, ffff0000083cd190 <security_file_permission+0xd0>
	 */
	if (c++ != NULL) {
		ops->target.addr = strtoull(c, NULL, 16);
		if (!ops->target.addr) {
			c = strchr(c, ',');
			c = validate_comma(c, ops);
			if (c++ != NULL)
				ops->target.addr = strtoull(c, NULL, 16);
		}
	} else {
		ops->target.addr = strtoull(ops->raw, NULL, 16);
	}

	target.addr = map__objdump_2mem(map, ops->target.addr);
	start = map->unmap_ip(map, sym->start),
	end = map->unmap_ip(map, sym->end);

	ops->target.outside = target.addr < start || target.addr > end;

	/*
	 * FIXME: things like this in _cpp_lex_token (gcc's cc1 program):

		cpp_named_operator2name@@Base+0xa72

	 * Point to a place that is after the cpp_named_operator2name
	 * boundaries, i.e.  in the ELF symbol table for cc1
	 * cpp_named_operator2name is marked as being 32-bytes long, but it in
	 * fact is much larger than that, so we seem to need a symbols__find()
	 * routine that looks for >= current->start and  < next_symbol->start,
	 * possibly just for C++ objects?
	 *
	 * For now lets just make some progress by marking jumps to outside the
	 * current function as call like.
	 *
	 * Actual navigation will come next, with further understanding of how
	 * the symbol searching and disassembly should be done.
	 */
	if (map_groups__find_ams(&target) == 0 &&
	    map__rip_2objdump(target.map, map->map_ip(target.map, target.addr)) == ops->target.addr)
		ops->target.sym = target.sym;

	if (!ops->target.outside) {
		ops->target.offset = target.addr - start;
		ops->target.offset_avail = true;
	} else {
		ops->target.offset_avail = false;
	}

	return 0;
}

static int jump__scnprintf(struct ins *ins, char *bf, size_t size,
			   struct ins_operands *ops, int max_ins_name)
{
	const char *c;

	if (!ops->target.addr || ops->target.offset < 0)
		return ins__raw_scnprintf(ins, bf, size, ops, max_ins_name);

	if (ops->target.outside && ops->target.sym != NULL)
		return scnprintf(bf, size, "%-*s %s", max_ins_name, ins->name, ops->target.sym->name);

	c = strchr(ops->raw, ',');
	c = validate_comma(c, ops);

	if (c != NULL) {
		const char *c2 = strchr(c + 1, ',');

		c2 = validate_comma(c2, ops);
		/* check for 3-op insn */
		if (c2 != NULL)
			c = c2;
		c++;

		/* mirror arch objdump's space-after-comma style */
		if (*c == ' ')
			c++;
	}

	return scnprintf(bf, size, "%-*s %.*s%" PRIx64, max_ins_name,
			 ins->name, c ? c - ops->raw : 0, ops->raw,
			 ops->target.offset);
}

static struct ins_ops jump_ops = {
	.parse	   = jump__parse,
	.scnprintf = jump__scnprintf,
};

bool ins__is_jump(const struct ins *ins)
{
	return ins->ops == &jump_ops;
}

static int comment__symbol(char *raw, char *comment, u64 *addrp, char **namep)
{
	char *endptr, *name, *t;

	if (strstr(raw, "(%rip)") == NULL)
		return 0;

	*addrp = strtoull(comment, &endptr, 16);
	if (endptr == comment)
		return 0;
	name = strchr(endptr, '<');
	if (name == NULL)
		return -1;

	name++;

	t = strchr(name, '>');
	if (t == NULL)
		return 0;

	*t = '\0';
	*namep = strdup(name);
	*t = '>';

	return 0;
}

static int lock__parse(struct arch *arch, struct ins_operands *ops, struct map_symbol *ms)
{
	ops->locked.ops = zalloc(sizeof(*ops->locked.ops));
	if (ops->locked.ops == NULL)
		return 0;

	if (disasm_line__parse(ops->raw, &ops->locked.ins.name, &ops->locked.ops->raw) < 0)
		goto out_free_ops;

	ops->locked.ins.ops = ins__find(arch, ops->locked.ins.name);

	if (ops->locked.ins.ops == NULL)
		goto out_free_ops;

	if (ops->locked.ins.ops->parse &&
	    ops->locked.ins.ops->parse(arch, ops->locked.ops, ms) < 0)
		goto out_free_ops;

	return 0;

out_free_ops:
	zfree(&ops->locked.ops);
	return 0;
}

static int lock__scnprintf(struct ins *ins, char *bf, size_t size,
			   struct ins_operands *ops, int max_ins_name)
{
	int printed;

	if (ops->locked.ins.ops == NULL)
		return ins__raw_scnprintf(ins, bf, size, ops, max_ins_name);

	printed = scnprintf(bf, size, "%-*s ", max_ins_name, ins->name);
	return printed + ins__scnprintf(&ops->locked.ins, bf + printed,
					size - printed, ops->locked.ops, max_ins_name);
}

static void lock__delete(struct ins_operands *ops)
{
	struct ins *ins = &ops->locked.ins;

	if (ins->ops && ins->ops->free)
		ins->ops->free(ops->locked.ops);
	else
		ins__delete(ops->locked.ops);

	zfree(&ops->locked.ops);
	zfree(&ops->target.raw);
	zfree(&ops->target.name);
}

static struct ins_ops lock_ops = {
	.free	   = lock__delete,
	.parse	   = lock__parse,
	.scnprintf = lock__scnprintf,
};

static int mov__parse(struct arch *arch, struct ins_operands *ops, struct map_symbol *ms __maybe_unused)
{
	char *s = strchr(ops->raw, ','), *target, *comment, prev;

	if (s == NULL)
		return -1;

	*s = '\0';
	ops->source.raw = strdup(ops->raw);
	*s = ',';

	if (ops->source.raw == NULL)
		return -1;

	target = ++s;
	comment = strchr(s, arch->objdump.comment_char);

	if (comment != NULL)
		s = comment - 1;
	else
		s = strchr(s, '\0') - 1;

	while (s > target && isspace(s[0]))
		--s;
	s++;
	prev = *s;
	*s = '\0';

	ops->target.raw = strdup(target);
	*s = prev;

	if (ops->target.raw == NULL)
		goto out_free_source;

	if (comment == NULL)
		return 0;

	comment = ltrim(comment);
	comment__symbol(ops->source.raw, comment + 1, &ops->source.addr, &ops->source.name);
	comment__symbol(ops->target.raw, comment + 1, &ops->target.addr, &ops->target.name);

	return 0;

out_free_source:
	zfree(&ops->source.raw);
	return -1;
}

static int mov__scnprintf(struct ins *ins, char *bf, size_t size,
			   struct ins_operands *ops, int max_ins_name)
{
	return scnprintf(bf, size, "%-*s %s,%s", max_ins_name, ins->name,
			 ops->source.name ?: ops->source.raw,
			 ops->target.name ?: ops->target.raw);
}

static struct ins_ops mov_ops = {
	.parse	   = mov__parse,
	.scnprintf = mov__scnprintf,
};

static int dec__parse(struct arch *arch __maybe_unused, struct ins_operands *ops, struct map_symbol *ms __maybe_unused)
{
	char *target, *comment, *s, prev;

	target = s = ops->raw;

	while (s[0] != '\0' && !isspace(s[0]))
		++s;
	prev = *s;
	*s = '\0';

	ops->target.raw = strdup(target);
	*s = prev;

	if (ops->target.raw == NULL)
		return -1;

	comment = strchr(s, arch->objdump.comment_char);
	if (comment == NULL)
		return 0;

	comment = ltrim(comment);
	comment__symbol(ops->target.raw, comment + 1, &ops->target.addr, &ops->target.name);

	return 0;
}

static int dec__scnprintf(struct ins *ins, char *bf, size_t size,
			   struct ins_operands *ops, int max_ins_name)
{
	return scnprintf(bf, size, "%-*s %s", max_ins_name, ins->name,
			 ops->target.name ?: ops->target.raw);
}

static struct ins_ops dec_ops = {
	.parse	   = dec__parse,
	.scnprintf = dec__scnprintf,
};

static int nop__scnprintf(struct ins *ins __maybe_unused, char *bf, size_t size,
			  struct ins_operands *ops __maybe_unused, int max_ins_name)
{
	return scnprintf(bf, size, "%-*s", max_ins_name, "nop");
}

static struct ins_ops nop_ops = {
	.scnprintf = nop__scnprintf,
};

static struct ins_ops ret_ops = {
	.scnprintf = ins__raw_scnprintf,
};

bool ins__is_ret(const struct ins *ins)
{
	return ins->ops == &ret_ops;
}

bool ins__is_lock(const struct ins *ins)
{
	return ins->ops == &lock_ops;
}

static int ins__key_cmp(const void *name, const void *insp)
{
	const struct ins *ins = insp;

	return strcmp(name, ins->name);
}

static int ins__cmp(const void *a, const void *b)
{
	const struct ins *ia = a;
	const struct ins *ib = b;

	return strcmp(ia->name, ib->name);
}

static void ins__sort(struct arch *arch)
{
	const int nmemb = arch->nr_instructions;

	qsort(arch->instructions, nmemb, sizeof(struct ins), ins__cmp);
}

static struct ins_ops *__ins__find(struct arch *arch, const char *name)
{
	struct ins *ins;
	const int nmemb = arch->nr_instructions;

	if (!arch->sorted_instructions) {
		ins__sort(arch);
		arch->sorted_instructions = true;
	}

	ins = bsearch(name, arch->instructions, nmemb, sizeof(struct ins), ins__key_cmp);
	return ins ? ins->ops : NULL;
}

static struct ins_ops *ins__find(struct arch *arch, const char *name)
{
	struct ins_ops *ops = __ins__find(arch, name);

	if (!ops && arch->associate_instruction_ops)
		ops = arch->associate_instruction_ops(arch, name);

	return ops;
}

static int arch__key_cmp(const void *name, const void *archp)
{
	const struct arch *arch = archp;

	return strcmp(name, arch->name);
}

static int arch__cmp(const void *a, const void *b)
{
	const struct arch *aa = a;
	const struct arch *ab = b;

	return strcmp(aa->name, ab->name);
}

static void arch__sort(void)
{
	const int nmemb = ARRAY_SIZE(architectures);

	qsort(architectures, nmemb, sizeof(struct arch), arch__cmp);
}

static struct arch *arch__find(const char *name)
{
	const int nmemb = ARRAY_SIZE(architectures);
	static bool sorted;

	if (!sorted) {
		arch__sort();
		sorted = true;
	}

	return bsearch(name, architectures, nmemb, sizeof(struct arch), arch__key_cmp);
}

static struct annotated_source *annotated_source__new(void)
{
	struct annotated_source *src = zalloc(sizeof(*src));

	if (src != NULL)
		INIT_LIST_HEAD(&src->source);

	return src;
}

static __maybe_unused void annotated_source__delete(struct annotated_source *src)
{
	if (src == NULL)
		return;
	zfree(&src->histograms);
	zfree(&src->cycles_hist);
	free(src);
}

static int annotated_source__alloc_histograms(struct annotated_source *src,
					      size_t size, int nr_hists)
{
	size_t sizeof_sym_hist;

	/*
	 * Add buffer of one element for zero length symbol.
	 * When sample is taken from first instruction of
	 * zero length symbol, perf still resolves it and
	 * shows symbol name in perf report and allows to
	 * annotate it.
	 */
	if (size == 0)
		size = 1;

	/* Check for overflow when calculating sizeof_sym_hist */
	if (size > (SIZE_MAX - sizeof(struct sym_hist)) / sizeof(struct sym_hist_entry))
		return -1;

	sizeof_sym_hist = (sizeof(struct sym_hist) + size * sizeof(struct sym_hist_entry));

	/* Check for overflow in zalloc argument */
	if (sizeof_sym_hist > SIZE_MAX / nr_hists)
		return -1;

	src->sizeof_sym_hist = sizeof_sym_hist;
	src->nr_histograms   = nr_hists;
	src->histograms	     = calloc(nr_hists, sizeof_sym_hist) ;
	return src->histograms ? 0 : -1;
}

/* The cycles histogram is lazily allocated. */
static int symbol__alloc_hist_cycles(struct symbol *sym)
{
	struct annotation *notes = symbol__annotation(sym);
	const size_t size = symbol__size(sym);

	notes->src->cycles_hist = calloc(size, sizeof(struct cyc_hist));
	if (notes->src->cycles_hist == NULL)
		return -1;
	return 0;
}

void symbol__annotate_zero_histograms(struct symbol *sym)
{
	struct annotation *notes = symbol__annotation(sym);

	pthread_mutex_lock(&notes->lock);
	if (notes->src != NULL) {
		memset(notes->src->histograms, 0,
		       notes->src->nr_histograms * notes->src->sizeof_sym_hist);
		if (notes->src->cycles_hist)
			memset(notes->src->cycles_hist, 0,
				symbol__size(sym) * sizeof(struct cyc_hist));
	}
	pthread_mutex_unlock(&notes->lock);
}

static int __symbol__account_cycles(struct cyc_hist *ch,
				    u64 start,
				    unsigned offset, unsigned cycles,
				    unsigned have_start)
{
	/*
	 * For now we can only account one basic block per
	 * final jump. But multiple could be overlapping.
	 * Always account the longest one. So when
	 * a shorter one has been already seen throw it away.
	 *
	 * We separately always account the full cycles.
	 */
	ch[offset].num_aggr++;
	ch[offset].cycles_aggr += cycles;

	if (cycles > ch[offset].cycles_max)
		ch[offset].cycles_max = cycles;

	if (ch[offset].cycles_min) {
		if (cycles && cycles < ch[offset].cycles_min)
			ch[offset].cycles_min = cycles;
	} else
		ch[offset].cycles_min = cycles;

	if (!have_start && ch[offset].have_start)
		return 0;
	if (ch[offset].num) {
		if (have_start && (!ch[offset].have_start ||
				   ch[offset].start > start)) {
			ch[offset].have_start = 0;
			ch[offset].cycles = 0;
			ch[offset].num = 0;
			if (ch[offset].reset < 0xffff)
				ch[offset].reset++;
		} else if (have_start &&
			   ch[offset].start < start)
			return 0;
	}
	ch[offset].have_start = have_start;
	ch[offset].start = start;
	ch[offset].cycles += cycles;
	ch[offset].num++;
	return 0;
}

static int __symbol__inc_addr_samples(struct symbol *sym, struct map *map,
				      struct annotated_source *src, int evidx, u64 addr,
				      struct perf_sample *sample)
{
	unsigned offset;
	struct sym_hist *h;

	pr_debug3("%s: addr=%#" PRIx64 "\n", __func__, map->unmap_ip(map, addr));

	if ((addr < sym->start || addr >= sym->end) &&
	    (addr != sym->end || sym->start != sym->end)) {
		pr_debug("%s(%d): ERANGE! sym->name=%s, start=%#" PRIx64 ", addr=%#" PRIx64 ", end=%#" PRIx64 "\n",
		       __func__, __LINE__, sym->name, sym->start, addr, sym->end);
		return -ERANGE;
	}

	offset = addr - sym->start;
	h = annotated_source__histogram(src, evidx);
	if (h == NULL) {
		pr_debug("%s(%d): ENOMEM! sym->name=%s, start=%#" PRIx64 ", addr=%#" PRIx64 ", end=%#" PRIx64 ", func: %d\n",
			 __func__, __LINE__, sym->name, sym->start, addr, sym->end, sym->type == STT_FUNC);
		return -ENOMEM;
	}
	h->nr_samples++;
	h->addr[offset].nr_samples++;
	h->period += sample->period;
	h->addr[offset].period += sample->period;

	pr_debug3("%#" PRIx64 " %s: period++ [addr: %#" PRIx64 ", %#" PRIx64
		  ", evidx=%d] => nr_samples: %" PRIu64 ", period: %" PRIu64 "\n",
		  sym->start, sym->name, addr, addr - sym->start, evidx,
		  h->addr[offset].nr_samples, h->addr[offset].period);
	return 0;
}

static struct cyc_hist *symbol__cycles_hist(struct symbol *sym)
{
	struct annotation *notes = symbol__annotation(sym);

	if (notes->src == NULL) {
		notes->src = annotated_source__new();
		if (notes->src == NULL)
			return NULL;
		goto alloc_cycles_hist;
	}

	if (!notes->src->cycles_hist) {
alloc_cycles_hist:
		symbol__alloc_hist_cycles(sym);
	}

	return notes->src->cycles_hist;
}

struct annotated_source *symbol__hists(struct symbol *sym, int nr_hists)
{
	struct annotation *notes = symbol__annotation(sym);

	if (notes->src == NULL) {
		notes->src = annotated_source__new();
		if (notes->src == NULL)
			return NULL;
		goto alloc_histograms;
	}

	if (notes->src->histograms == NULL) {
alloc_histograms:
		annotated_source__alloc_histograms(notes->src, symbol__size(sym),
						   nr_hists);
	}

	return notes->src;
}

static int symbol__inc_addr_samples(struct symbol *sym, struct map *map,
				    struct perf_evsel *evsel, u64 addr,
				    struct perf_sample *sample)
{
	struct annotated_source *src;

	if (sym == NULL)
		return 0;
	src = symbol__hists(sym, evsel->evlist->nr_entries);
	if (src == NULL)
		return -ENOMEM;
	return __symbol__inc_addr_samples(sym, map, src, evsel->idx, addr, sample);
}

static int symbol__account_cycles(u64 addr, u64 start,
				  struct symbol *sym, unsigned cycles)
{
	struct cyc_hist *cycles_hist;
	unsigned offset;

	if (sym == NULL)
		return 0;
	cycles_hist = symbol__cycles_hist(sym);
	if (cycles_hist == NULL)
		return -ENOMEM;
	if (addr < sym->start || addr >= sym->end)
		return -ERANGE;

	if (start) {
		if (start < sym->start || start >= sym->end)
			return -ERANGE;
		if (start >= addr)
			start = 0;
	}
	offset = addr - sym->start;
	return __symbol__account_cycles(cycles_hist,
					start ? start - sym->start : 0,
					offset, cycles,
					!!start);
}

int addr_map_symbol__account_cycles(struct addr_map_symbol *ams,
				    struct addr_map_symbol *start,
				    unsigned cycles)
{
	u64 saddr = 0;
	int err;

	if (!cycles)
		return 0;

	/*
	 * Only set start when IPC can be computed. We can only
	 * compute it when the basic block is completely in a single
	 * function.
	 * Special case the case when the jump is elsewhere, but
	 * it starts on the function start.
	 */
	if (start &&
		(start->sym == ams->sym ||
		 (ams->sym &&
		   start->addr == ams->sym->start + ams->map->start)))
		saddr = start->al_addr;
	if (saddr == 0)
		pr_debug2("BB with bad start: addr %"PRIx64" start %"PRIx64" sym %"PRIx64" saddr %"PRIx64"\n",
			ams->addr,
			start ? start->addr : 0,
			ams->sym ? ams->sym->start + ams->map->start : 0,
			saddr);
	err = symbol__account_cycles(ams->al_addr, saddr, ams->sym, cycles);
	if (err)
		pr_debug2("account_cycles failed %d\n", err);
	return err;
}

static unsigned annotation__count_insn(struct annotation *notes, u64 start, u64 end)
{
	unsigned n_insn = 0;
	u64 offset;

	for (offset = start; offset <= end; offset++) {
		if (notes->offsets[offset])
			n_insn++;
	}
	return n_insn;
}

static void annotation__count_and_fill(struct annotation *notes, u64 start, u64 end, struct cyc_hist *ch)
{
	unsigned n_insn;
	unsigned int cover_insn = 0;
	u64 offset;

	n_insn = annotation__count_insn(notes, start, end);
	if (n_insn && ch->num && ch->cycles) {
		float ipc = n_insn / ((double)ch->cycles / (double)ch->num);

		/* Hide data when there are too many overlaps. */
		if (ch->reset >= 0x7fff || ch->reset >= ch->num / 2)
			return;

		for (offset = start; offset <= end; offset++) {
			struct annotation_line *al = notes->offsets[offset];

			if (al && al->ipc == 0.0) {
				al->ipc = ipc;
				cover_insn++;
			}
		}

		if (cover_insn) {
			notes->hit_cycles += ch->cycles;
			notes->hit_insn += n_insn * ch->num;
			notes->cover_insn += cover_insn;
		}
	}
}

void annotation__compute_ipc(struct annotation *notes, size_t size)
{
	s64 offset;

	if (!notes->src || !notes->src->cycles_hist)
		return;

	notes->total_insn = annotation__count_insn(notes, 0, size - 1);
	notes->hit_cycles = 0;
	notes->hit_insn = 0;
	notes->cover_insn = 0;

	pthread_mutex_lock(&notes->lock);
	for (offset = size - 1; offset >= 0; --offset) {
		struct cyc_hist *ch;

		ch = &notes->src->cycles_hist[offset];
		if (ch && ch->cycles) {
			struct annotation_line *al;

			if (ch->have_start)
				annotation__count_and_fill(notes, ch->start, offset, ch);
			al = notes->offsets[offset];
			if (al && ch->num_aggr) {
				al->cycles = ch->cycles_aggr / ch->num_aggr;
				al->cycles_max = ch->cycles_max;
				al->cycles_min = ch->cycles_min;
			}
			notes->have_cycles = true;
		}
	}
	pthread_mutex_unlock(&notes->lock);
}

int addr_map_symbol__inc_samples(struct addr_map_symbol *ams, struct perf_sample *sample,
				 struct perf_evsel *evsel)
{
	return symbol__inc_addr_samples(ams->sym, ams->map, evsel, ams->al_addr, sample);
}

int hist_entry__inc_addr_samples(struct hist_entry *he, struct perf_sample *sample,
				 struct perf_evsel *evsel, u64 ip)
{
	return symbol__inc_addr_samples(he->ms.sym, he->ms.map, evsel, ip, sample);
}

static void disasm_line__init_ins(struct disasm_line *dl, struct arch *arch, struct map_symbol *ms)
{
	dl->ins.ops = ins__find(arch, dl->ins.name);

	if (!dl->ins.ops)
		return;

	if (dl->ins.ops->parse && dl->ins.ops->parse(arch, &dl->ops, ms) < 0)
		dl->ins.ops = NULL;
}

static int disasm_line__parse(char *line, const char **namep, char **rawp)
{
	char tmp, *name = ltrim(line);

	if (name[0] == '\0')
		return -1;

	*rawp = name + 1;

	while ((*rawp)[0] != '\0' && !isspace((*rawp)[0]))
		++*rawp;

	tmp = (*rawp)[0];
	(*rawp)[0] = '\0';
	*namep = strdup(name);

	if (*namep == NULL)
		goto out_free_name;

	(*rawp)[0] = tmp;
	*rawp = ltrim(*rawp);

	return 0;

out_free_name:
	free((void *)namep);
	*namep = NULL;
	return -1;
}

struct annotate_args {
	size_t			 privsize;
	struct arch		*arch;
	struct map_symbol	 ms;
	struct perf_evsel	*evsel;
	struct annotation_options *options;
	s64			 offset;
	char			*line;
	int			 line_nr;
};

static void annotation_line__delete(struct annotation_line *al)
{
	void *ptr = (void *) al - al->privsize;

	free_srcline(al->path);
	zfree(&al->line);
	free(ptr);
}

/*
 * Allocating the annotation line data with following
 * structure:
 *
 *    --------------------------------------
 *    private space | struct annotation_line
 *    --------------------------------------
 *
 * Size of the private space is stored in 'struct annotation_line'.
 *
 */
static struct annotation_line *
annotation_line__new(struct annotate_args *args, size_t privsize)
{
	struct annotation_line *al;
	struct perf_evsel *evsel = args->evsel;
	size_t size = privsize + sizeof(*al);
	int nr = 1;

	if (perf_evsel__is_group_event(evsel))
		nr = evsel->nr_members;

	size += sizeof(al->data[0]) * nr;

	al = zalloc(size);
	if (al) {
		al = (void *) al + privsize;
		al->privsize   = privsize;
		al->offset     = args->offset;
		al->line       = strdup(args->line);
		al->line_nr    = args->line_nr;
		al->data_nr    = nr;
	}

	return al;
}

/*
 * Allocating the disasm annotation line data with
 * following structure:
 *
 *    ------------------------------------------------------------
 *    privsize space | struct disasm_line | struct annotation_line
 *    ------------------------------------------------------------
 *
 * We have 'struct annotation_line' member as last member
 * of 'struct disasm_line' to have an easy access.
 *
 */
static struct disasm_line *disasm_line__new(struct annotate_args *args)
{
	struct disasm_line *dl = NULL;
	struct annotation_line *al;
	size_t privsize = args->privsize + offsetof(struct disasm_line, al);

	al = annotation_line__new(args, privsize);
	if (al != NULL) {
		dl = disasm_line(al);

		if (dl->al.line == NULL)
			goto out_delete;

		if (args->offset != -1) {
			if (disasm_line__parse(dl->al.line, &dl->ins.name, &dl->ops.raw) < 0)
				goto out_free_line;

			disasm_line__init_ins(dl, args->arch, &args->ms);
		}
	}

	return dl;

out_free_line:
	zfree(&dl->al.line);
out_delete:
	free(dl);
	return NULL;
}

void disasm_line__free(struct disasm_line *dl)
{
	if (dl->ins.ops && dl->ins.ops->free)
		dl->ins.ops->free(&dl->ops);
	else
		ins__delete(&dl->ops);
	free((void *)dl->ins.name);
	dl->ins.name = NULL;
	annotation_line__delete(&dl->al);
}

int disasm_line__scnprintf(struct disasm_line *dl, char *bf, size_t size, bool raw, int max_ins_name)
{
	if (raw || !dl->ins.ops)
		return scnprintf(bf, size, "%-*s %s", max_ins_name, dl->ins.name, dl->ops.raw);

	return ins__scnprintf(&dl->ins, bf, size, &dl->ops, max_ins_name);
}

static void annotation_line__add(struct annotation_line *al, struct list_head *head)
{
	list_add_tail(&al->node, head);
}

struct annotation_line *
annotation_line__next(struct annotation_line *pos, struct list_head *head)
{
	list_for_each_entry_continue(pos, head, node)
		if (pos->offset >= 0)
			return pos;

	return NULL;
}

static const char *annotate__address_color(struct block_range *br)
{
	double cov = block_range__coverage(br);

	if (cov >= 0) {
		/* mark red for >75% coverage */
		if (cov > 0.75)
			return PERF_COLOR_RED;

		/* mark dull for <1% coverage */
		if (cov < 0.01)
			return PERF_COLOR_NORMAL;
	}

	return PERF_COLOR_MAGENTA;
}

static const char *annotate__asm_color(struct block_range *br)
{
	double cov = block_range__coverage(br);

	if (cov >= 0) {
		/* mark dull for <1% coverage */
		if (cov < 0.01)
			return PERF_COLOR_NORMAL;
	}

	return PERF_COLOR_BLUE;
}

static void annotate__branch_printf(struct block_range *br, u64 addr)
{
	bool emit_comment = true;

	if (!br)
		return;

#if 1
	if (br->is_target && br->start == addr) {
		struct block_range *branch = br;
		double p;

		/*
		 * Find matching branch to our target.
		 */
		while (!branch->is_branch)
			branch = block_range__next(branch);

		p = 100 *(double)br->entry / branch->coverage;

		if (p > 0.1) {
			if (emit_comment) {
				emit_comment = false;
				printf("\t#");
			}

			/*
			 * The percentage of coverage joined at this target in relation
			 * to the next branch.
			 */
			printf(" +%.2f%%", p);
		}
	}
#endif
	if (br->is_branch && br->end == addr) {
		double p = 100*(double)br->taken / br->coverage;

		if (p > 0.1) {
			if (emit_comment) {
				emit_comment = false;
				printf("\t#");
			}

			/*
			 * The percentage of coverage leaving at this branch, and
			 * its prediction ratio.
			 */
			printf(" -%.2f%% (p:%.2f%%)", p, 100*(double)br->pred  / br->taken);
		}
	}
}

static int disasm_line__print(struct disasm_line *dl, u64 start, int addr_fmt_width)
{
	s64 offset = dl->al.offset;
	const u64 addr = start + offset;
	struct block_range *br;

	br = block_range__find(addr);
	color_fprintf(stdout, annotate__address_color(br), "  %*" PRIx64 ":", addr_fmt_width, addr);
	color_fprintf(stdout, annotate__asm_color(br), "%s", dl->al.line);
	annotate__branch_printf(br, addr);
	return 0;
}

static int
annotation_line__print(struct annotation_line *al, struct symbol *sym, u64 start,
		       struct perf_evsel *evsel, u64 len, int min_pcnt, int printed,
		       int max_lines, struct annotation_line *queue, int addr_fmt_width,
		       int percent_type)
{
	struct disasm_line *dl = container_of(al, struct disasm_line, al);
	static const char *prev_line;
	static const char *prev_color;

	if (al->offset != -1) {
		double max_percent = 0.0;
		int i, nr_percent = 1;
		const char *color;
		struct annotation *notes = symbol__annotation(sym);

		for (i = 0; i < al->data_nr; i++) {
			double percent;

			percent = annotation_data__percent(&al->data[i],
							   percent_type);

			if (percent > max_percent)
				max_percent = percent;
		}

		if (al->data_nr > nr_percent)
			nr_percent = al->data_nr;

		if (max_percent < min_pcnt)
			return -1;

		if (max_lines && printed >= max_lines)
			return 1;

		if (queue != NULL) {
			list_for_each_entry_from(queue, &notes->src->source, node) {
				if (queue == al)
					break;
				annotation_line__print(queue, sym, start, evsel, len,
						       0, 0, 1, NULL, addr_fmt_width,
						       percent_type);
			}
		}

		color = get_percent_color(max_percent);

		/*
		 * Also color the filename and line if needed, with
		 * the same color than the percentage. Don't print it
		 * twice for close colored addr with the same filename:line
		 */
		if (al->path) {
			if (!prev_line || strcmp(prev_line, al->path)
				       || color != prev_color) {
				color_fprintf(stdout, color, " %s", al->path);
				prev_line = al->path;
				prev_color = color;
			}
		}

		for (i = 0; i < nr_percent; i++) {
			struct annotation_data *data = &al->data[i];
			double percent;

			percent = annotation_data__percent(data, percent_type);
			color = get_percent_color(percent);

			if (symbol_conf.show_total_period)
				color_fprintf(stdout, color, " %11" PRIu64,
					      data->he.period);
			else if (symbol_conf.show_nr_samples)
				color_fprintf(stdout, color, " %7" PRIu64,
					      data->he.nr_samples);
			else
				color_fprintf(stdout, color, " %7.2f", percent);
		}

		printf(" : ");

		disasm_line__print(dl, start, addr_fmt_width);
		printf("\n");
	} else if (max_lines && printed >= max_lines)
		return 1;
	else {
		int width = symbol_conf.show_total_period ? 12 : 8;

		if (queue)
			return -1;

		if (perf_evsel__is_group_event(evsel))
			width *= evsel->nr_members;

		if (!*al->line)
			printf(" %*s:\n", width, " ");
		else
			printf(" %*s:     %*s %s\n", width, " ", addr_fmt_width, " ", al->line);
	}

	return 0;
}

/*
 * symbol__parse_objdump_line() parses objdump output (with -d --no-show-raw)
 * which looks like following
 *
 *  0000000000415500 <_init>:
 *    415500:       sub    $0x8,%rsp
 *    415504:       mov    0x2f5ad5(%rip),%rax        # 70afe0 <_DYNAMIC+0x2f8>
 *    41550b:       test   %rax,%rax
 *    41550e:       je     415515 <_init+0x15>
 *    415510:       callq  416e70 <__gmon_start__@plt>
 *    415515:       add    $0x8,%rsp
 *    415519:       retq
 *
 * it will be parsed and saved into struct disasm_line as
 *  <offset>       <name>  <ops.raw>
 *
 * The offset will be a relative offset from the start of the symbol and -1
 * means that it's not a disassembly line so should be treated differently.
 * The ops.raw part will be parsed further according to type of the instruction.
 */
static int symbol__parse_objdump_line(struct symbol *sym, FILE *file,
				      struct annotate_args *args,
				      int *line_nr)
{
	struct map *map = args->ms.map;
	struct annotation *notes = symbol__annotation(sym);
	struct disasm_line *dl;
	char *line = NULL, *parsed_line, *tmp, *tmp2;
	size_t line_len;
	s64 line_ip, offset = -1;
	regmatch_t match[2];

	if (getline(&line, &line_len, file) < 0)
		return -1;

	if (!line)
		return -1;

	line_ip = -1;
	parsed_line = rtrim(line);

	/* /filename:linenr ? Save line number and ignore. */
	if (regexec(&file_lineno, parsed_line, 2, match, 0) == 0) {
		*line_nr = atoi(parsed_line + match[1].rm_so);
		return 0;
	}

	tmp = ltrim(parsed_line);
	if (*tmp) {
		/*
		 * Parse hexa addresses followed by ':'
		 */
		line_ip = strtoull(tmp, &tmp2, 16);
		if (*tmp2 != ':' || tmp == tmp2 || tmp2[1] == '\0')
			line_ip = -1;
	}

	if (line_ip != -1) {
		u64 start = map__rip_2objdump(map, sym->start),
		    end = map__rip_2objdump(map, sym->end);

		offset = line_ip - start;
		if ((u64)line_ip < start || (u64)line_ip >= end)
			offset = -1;
		else
			parsed_line = tmp2 + 1;
	}

	args->offset  = offset;
	args->line    = parsed_line;
	args->line_nr = *line_nr;
	args->ms.sym  = sym;

	dl = disasm_line__new(args);
	free(line);
	(*line_nr)++;

	if (dl == NULL)
		return -1;

	if (!disasm_line__has_local_offset(dl)) {
		dl->ops.target.offset = dl->ops.target.addr -
					map__rip_2objdump(map, sym->start);
		dl->ops.target.offset_avail = true;
	}

	/* kcore has no symbols, so add the call target symbol */
	if (dl->ins.ops && ins__is_call(&dl->ins) && !dl->ops.target.sym) {
		struct addr_map_symbol target = {
			.map = map,
			.addr = dl->ops.target.addr,
		};

		if (!map_groups__find_ams(&target) &&
		    target.sym->start == target.al_addr)
			dl->ops.target.sym = target.sym;
	}

	annotation_line__add(&dl->al, &notes->src->source);

	return 0;
}

static __attribute__((constructor)) void symbol__init_regexpr(void)
{
	regcomp(&file_lineno, "^/[^:]+:([0-9]+)", REG_EXTENDED);
}

static void delete_last_nop(struct symbol *sym)
{
	struct annotation *notes = symbol__annotation(sym);
	struct list_head *list = &notes->src->source;
	struct disasm_line *dl;

	while (!list_empty(list)) {
		dl = list_entry(list->prev, struct disasm_line, al.node);

		if (dl->ins.ops) {
			if (dl->ins.ops != &nop_ops)
				return;
		} else {
			if (!strstr(dl->al.line, " nop ") &&
			    !strstr(dl->al.line, " nopl ") &&
			    !strstr(dl->al.line, " nopw "))
				return;
		}

		list_del(&dl->al.node);
		disasm_line__free(dl);
	}
}

int symbol__strerror_disassemble(struct symbol *sym __maybe_unused, struct map *map,
			      int errnum, char *buf, size_t buflen)
{
	struct dso *dso = map->dso;

	BUG_ON(buflen == 0);

	if (errnum >= 0) {
		str_error_r(errnum, buf, buflen);
		return 0;
	}

	switch (errnum) {
	case SYMBOL_ANNOTATE_ERRNO__NO_VMLINUX: {
		char bf[SBUILD_ID_SIZE + 15] = " with build id ";
		char *build_id_msg = NULL;

		if (dso->has_build_id) {
			build_id__sprintf(dso->build_id,
					  sizeof(dso->build_id), bf + 15);
			build_id_msg = bf;
		}
		scnprintf(buf, buflen,
			  "No vmlinux file%s\nwas found in the path.\n\n"
			  "Note that annotation using /proc/kcore requires CAP_SYS_RAWIO capability.\n\n"
			  "Please use:\n\n"
			  "  perf buildid-cache -vu vmlinux\n\n"
			  "or:\n\n"
			  "  --vmlinux vmlinux\n", build_id_msg ?: "");
	}
		break;
	case SYMBOL_ANNOTATE_ERRNO__NO_LIBOPCODES_FOR_BPF:
		scnprintf(buf, buflen, "Please link with binutils's libopcode to enable BPF annotation");
		break;
	default:
		scnprintf(buf, buflen, "Internal error: Invalid %d error code\n", errnum);
		break;
	}

	return 0;
}

static int dso__disassemble_filename(struct dso *dso, char *filename, size_t filename_size)
{
	char linkname[PATH_MAX];
	char *build_id_filename;
	char *build_id_path = NULL;
	char *pos;

	if (dso->symtab_type == DSO_BINARY_TYPE__KALLSYMS &&
	    !dso__is_kcore(dso))
		return SYMBOL_ANNOTATE_ERRNO__NO_VMLINUX;

	build_id_filename = dso__build_id_filename(dso, NULL, 0, false);
	if (build_id_filename) {
		__symbol__join_symfs(filename, filename_size, build_id_filename);
		free(build_id_filename);
	} else {
		if (dso->has_build_id)
			return ENOMEM;
		goto fallback;
	}

	build_id_path = strdup(filename);
	if (!build_id_path)
		return -1;

	/*
	 * old style build-id cache has name of XX/XXXXXXX.. while
	 * new style has XX/XXXXXXX../{elf,kallsyms,vdso}.
	 * extract the build-id part of dirname in the new style only.
	 */
	pos = strrchr(build_id_path, '/');
	if (pos && strlen(pos) < SBUILD_ID_SIZE - 2)
		dirname(build_id_path);

	if (dso__is_kcore(dso) ||
	    readlink(build_id_path, linkname, sizeof(linkname)) < 0 ||
	    strstr(linkname, DSO__NAME_KALLSYMS) ||
	    access(filename, R_OK)) {
fallback:
		/*
		 * If we don't have build-ids or the build-id file isn't in the
		 * cache, or is just a kallsyms file, well, lets hope that this
		 * DSO is the same as when 'perf record' ran.
		 */
		__symbol__join_symfs(filename, filename_size, dso->long_name);
	}

	free(build_id_path);
	return 0;
}

#if defined(HAVE_LIBBFD_SUPPORT) && defined(HAVE_LIBBPF_SUPPORT)
#define PACKAGE "perf"
#include <bfd.h>
#include <dis-asm.h>

static int symbol__disassemble_bpf(struct symbol *sym,
				   struct annotate_args *args)
{
	struct annotation *notes = symbol__annotation(sym);
	struct annotation_options *opts = args->options;
	struct bpf_prog_info_linear *info_linear;
	struct bpf_prog_linfo *prog_linfo = NULL;
	struct bpf_prog_info_node *info_node;
	int len = sym->end - sym->start;
	disassembler_ftype disassemble;
	struct map *map = args->ms.map;
	struct disassemble_info info;
	struct dso *dso = map->dso;
	int pc = 0, count, sub_id;
	struct btf *btf = NULL;
	char tpath[PATH_MAX];
	size_t buf_size;
	int nr_skip = 0;
	int ret = -1;
	char *buf;
	bfd *bfdf;
	FILE *s;

	if (dso->binary_type != DSO_BINARY_TYPE__BPF_PROG_INFO)
		return -1;

<<<<<<< HEAD
	pr_debug("%s: handling sym %s addr %lx len %lx\n", __func__,
		 sym->name, sym->start, sym->end - sym->start);
=======
	pr_debug("%s: handling sym %s addr %" PRIx64 " len %" PRIx64 "\n", __func__,
		  sym->name, sym->start, sym->end - sym->start);
>>>>>>> 69dbdfff

	memset(tpath, 0, sizeof(tpath));
	perf_exe(tpath, sizeof(tpath));

	bfdf = bfd_openr(tpath, NULL);
	assert(bfdf);
	assert(bfd_check_format(bfdf, bfd_object));

	s = open_memstream(&buf, &buf_size);
	if (!s)
		goto out;
	init_disassemble_info(&info, s,
			      (fprintf_ftype) fprintf);

	info.arch = bfd_get_arch(bfdf);
	info.mach = bfd_get_mach(bfdf);

	info_node = perf_env__find_bpf_prog_info(dso->bpf_prog.env,
						 dso->bpf_prog.id);
	if (!info_node)
		goto out;
	info_linear = info_node->info_linear;
	sub_id = dso->bpf_prog.sub_id;

<<<<<<< HEAD
	info.buffer = (void *)(info_linear->info.jited_prog_insns);
=======
	info.buffer = (void *)(uintptr_t)(info_linear->info.jited_prog_insns);
>>>>>>> 69dbdfff
	info.buffer_length = info_linear->info.jited_prog_len;

	if (info_linear->info.nr_line_info)
		prog_linfo = bpf_prog_linfo__new(&info_linear->info);

	if (info_linear->info.btf_id) {
		struct btf_node *node;

		node = perf_env__find_btf(dso->bpf_prog.env,
					  info_linear->info.btf_id);
		if (node)
			btf = btf__new((__u8 *)(node->data),
				       node->data_size);
	}

	disassemble_init_for_target(&info);

#ifdef DISASM_FOUR_ARGS_SIGNATURE
	disassemble = disassembler(info.arch,
				   bfd_big_endian(bfdf),
				   info.mach,
				   bfdf);
#else
	disassemble = disassembler(bfdf);
#endif
	assert(disassemble);

	fflush(s);
	do {
		const struct bpf_line_info *linfo = NULL;
		struct disasm_line *dl;
		size_t prev_buf_size;
		const char *srcline;
		u64 addr;

<<<<<<< HEAD
		addr = pc + ((u64 *)(info_linear->info.jited_ksyms))[sub_id];
=======
		addr = pc + ((u64 *)(uintptr_t)(info_linear->info.jited_ksyms))[sub_id];
>>>>>>> 69dbdfff
		count = disassemble(pc, &info);

		if (prog_linfo)
			linfo = bpf_prog_linfo__lfind_addr_func(prog_linfo,
								addr, sub_id,
								nr_skip);

		if (linfo && btf) {
			srcline = btf__name_by_offset(btf, linfo->line_off);
			nr_skip++;
		} else
			srcline = NULL;

		fprintf(s, "\n");
		prev_buf_size = buf_size;
		fflush(s);

		if (!opts->hide_src_code && srcline) {
			args->offset = -1;
			args->line = strdup(srcline);
			args->line_nr = 0;
			args->ms.sym  = sym;
			dl = disasm_line__new(args);
			if (dl) {
				annotation_line__add(&dl->al,
						     &notes->src->source);
			}
		}

		args->offset = pc;
		args->line = buf + prev_buf_size;
		args->line_nr = 0;
		args->ms.sym  = sym;
		dl = disasm_line__new(args);
		if (dl)
			annotation_line__add(&dl->al, &notes->src->source);

		pc += count;
	} while (count > 0 && pc < len);

	ret = 0;
out:
	free(prog_linfo);
	free(btf);
	fclose(s);
	bfd_close(bfdf);
	return ret;
}
#else // defined(HAVE_LIBBFD_SUPPORT) && defined(HAVE_LIBBPF_SUPPORT)
static int symbol__disassemble_bpf(struct symbol *sym __maybe_unused,
				   struct annotate_args *args __maybe_unused)
{
	return SYMBOL_ANNOTATE_ERRNO__NO_LIBOPCODES_FOR_BPF;
}
#endif // defined(HAVE_LIBBFD_SUPPORT) && defined(HAVE_LIBBPF_SUPPORT)

static int symbol__disassemble(struct symbol *sym, struct annotate_args *args)
{
	struct annotation_options *opts = args->options;
	struct map *map = args->ms.map;
	struct dso *dso = map->dso;
	char *command;
	FILE *file;
	char symfs_filename[PATH_MAX];
	struct kcore_extract kce;
	bool delete_extract = false;
	bool decomp = false;
	int stdout_fd[2];
	int lineno = 0;
	int nline;
	pid_t pid;
	int err = dso__disassemble_filename(dso, symfs_filename, sizeof(symfs_filename));

	if (err)
		return err;

	pr_debug("%s: filename=%s, sym=%s, start=%#" PRIx64 ", end=%#" PRIx64 "\n", __func__,
		 symfs_filename, sym->name, map->unmap_ip(map, sym->start),
		 map->unmap_ip(map, sym->end));

	pr_debug("annotating [%p] %30s : [%p] %30s\n",
		 dso, dso->long_name, sym, sym->name);

	if (dso->binary_type == DSO_BINARY_TYPE__BPF_PROG_INFO) {
		return symbol__disassemble_bpf(sym, args);
	} else if (dso__is_kcore(dso)) {
		kce.kcore_filename = symfs_filename;
		kce.addr = map__rip_2objdump(map, sym->start);
		kce.offs = sym->start;
		kce.len = sym->end - sym->start;
		if (!kcore_extract__create(&kce)) {
			delete_extract = true;
			strlcpy(symfs_filename, kce.extract_filename,
				sizeof(symfs_filename));
		}
	} else if (dso__needs_decompress(dso)) {
		char tmp[KMOD_DECOMP_LEN];

		if (dso__decompress_kmodule_path(dso, symfs_filename,
						 tmp, sizeof(tmp)) < 0)
			goto out;

		decomp = true;
		strcpy(symfs_filename, tmp);
	}

	err = asprintf(&command,
		 "%s %s%s --start-address=0x%016" PRIx64
		 " --stop-address=0x%016" PRIx64
		 " -l -d %s %s -C \"$1\" 2>/dev/null|grep -v \"$1:\"|expand",
		 opts->objdump_path ?: "objdump",
		 opts->disassembler_style ? "-M " : "",
		 opts->disassembler_style ?: "",
		 map__rip_2objdump(map, sym->start),
		 map__rip_2objdump(map, sym->end),
		 opts->show_asm_raw ? "" : "--no-show-raw",
		 opts->annotate_src ? "-S" : "");

	if (err < 0) {
		pr_err("Failure allocating memory for the command to run\n");
		goto out_remove_tmp;
	}

	pr_debug("Executing: %s\n", command);

	err = -1;
	if (pipe(stdout_fd) < 0) {
		pr_err("Failure creating the pipe to run %s\n", command);
		goto out_free_command;
	}

	pid = fork();
	if (pid < 0) {
		pr_err("Failure forking to run %s\n", command);
		goto out_close_stdout;
	}

	if (pid == 0) {
		close(stdout_fd[0]);
		dup2(stdout_fd[1], 1);
		close(stdout_fd[1]);
		execl("/bin/sh", "sh", "-c", command, "--", symfs_filename,
		      NULL);
		perror(command);
		exit(-1);
	}

	close(stdout_fd[1]);

	file = fdopen(stdout_fd[0], "r");
	if (!file) {
		pr_err("Failure creating FILE stream for %s\n", command);
		/*
		 * If we were using debug info should retry with
		 * original binary.
		 */
		goto out_free_command;
	}

	nline = 0;
	while (!feof(file)) {
		/*
		 * The source code line number (lineno) needs to be kept in
		 * across calls to symbol__parse_objdump_line(), so that it
		 * can associate it with the instructions till the next one.
		 * See disasm_line__new() and struct disasm_line::line_nr.
		 */
		if (symbol__parse_objdump_line(sym, file, args, &lineno) < 0)
			break;
		nline++;
	}

	if (nline == 0)
		pr_err("No output from %s\n", command);

	/*
	 * kallsyms does not have symbol sizes so there may a nop at the end.
	 * Remove it.
	 */
	if (dso__is_kcore(dso))
		delete_last_nop(sym);

	fclose(file);
	err = 0;
out_free_command:
	free(command);
out_remove_tmp:
	close(stdout_fd[0]);

	if (decomp)
		unlink(symfs_filename);

	if (delete_extract)
		kcore_extract__delete(&kce);
out:
	return err;

out_close_stdout:
	close(stdout_fd[1]);
	goto out_free_command;
}

static void calc_percent(struct sym_hist *sym_hist,
			 struct hists *hists,
			 struct annotation_data *data,
			 s64 offset, s64 end)
{
	unsigned int hits = 0;
	u64 period = 0;

	while (offset < end) {
		hits   += sym_hist->addr[offset].nr_samples;
		period += sym_hist->addr[offset].period;
		++offset;
	}

	if (sym_hist->nr_samples) {
		data->he.period     = period;
		data->he.nr_samples = hits;
		data->percent[PERCENT_HITS_LOCAL] = 100.0 * hits / sym_hist->nr_samples;
	}

	if (hists->stats.nr_non_filtered_samples)
		data->percent[PERCENT_HITS_GLOBAL] = 100.0 * hits / hists->stats.nr_non_filtered_samples;

	if (sym_hist->period)
		data->percent[PERCENT_PERIOD_LOCAL] = 100.0 * period / sym_hist->period;

	if (hists->stats.total_period)
		data->percent[PERCENT_PERIOD_GLOBAL] = 100.0 * period / hists->stats.total_period;
}

static void annotation__calc_percent(struct annotation *notes,
				     struct perf_evsel *leader, s64 len)
{
	struct annotation_line *al, *next;
	struct perf_evsel *evsel;

	list_for_each_entry(al, &notes->src->source, node) {
		s64 end;
		int i = 0;

		if (al->offset == -1)
			continue;

		next = annotation_line__next(al, &notes->src->source);
		end  = next ? next->offset : len;

		for_each_group_evsel(evsel, leader) {
			struct hists *hists = evsel__hists(evsel);
			struct annotation_data *data;
			struct sym_hist *sym_hist;

			BUG_ON(i >= al->data_nr);

			sym_hist = annotation__histogram(notes, evsel->idx);
			data = &al->data[i++];

			calc_percent(sym_hist, hists, data, al->offset, end);
		}
	}
}

void symbol__calc_percent(struct symbol *sym, struct perf_evsel *evsel)
{
	struct annotation *notes = symbol__annotation(sym);

	annotation__calc_percent(notes, evsel, symbol__size(sym));
}

int symbol__annotate(struct symbol *sym, struct map *map,
		     struct perf_evsel *evsel, size_t privsize,
		     struct annotation_options *options,
		     struct arch **parch)
{
	struct annotation *notes = symbol__annotation(sym);
	struct annotate_args args = {
		.privsize	= privsize,
		.evsel		= evsel,
		.options	= options,
	};
	struct perf_env *env = perf_evsel__env(evsel);
	const char *arch_name = perf_env__arch(env);
	struct arch *arch;
	int err;

	if (!arch_name)
		return -1;

	args.arch = arch = arch__find(arch_name);
	if (arch == NULL)
		return -ENOTSUP;

	if (parch)
		*parch = arch;

	if (arch->init) {
		err = arch->init(arch, env ? env->cpuid : NULL);
		if (err) {
			pr_err("%s: failed to initialize %s arch priv area\n", __func__, arch->name);
			return err;
		}
	}

	args.ms.map = map;
	args.ms.sym = sym;
	notes->start = map__rip_2objdump(map, sym->start);

	return symbol__disassemble(sym, &args);
}

static void insert_source_line(struct rb_root *root, struct annotation_line *al,
			       struct annotation_options *opts)
{
	struct annotation_line *iter;
	struct rb_node **p = &root->rb_node;
	struct rb_node *parent = NULL;
	int i, ret;

	while (*p != NULL) {
		parent = *p;
		iter = rb_entry(parent, struct annotation_line, rb_node);

		ret = strcmp(iter->path, al->path);
		if (ret == 0) {
			for (i = 0; i < al->data_nr; i++) {
				iter->data[i].percent_sum += annotation_data__percent(&al->data[i],
										      opts->percent_type);
			}
			return;
		}

		if (ret < 0)
			p = &(*p)->rb_left;
		else
			p = &(*p)->rb_right;
	}

	for (i = 0; i < al->data_nr; i++) {
		al->data[i].percent_sum = annotation_data__percent(&al->data[i],
								   opts->percent_type);
	}

	rb_link_node(&al->rb_node, parent, p);
	rb_insert_color(&al->rb_node, root);
}

static int cmp_source_line(struct annotation_line *a, struct annotation_line *b)
{
	int i;

	for (i = 0; i < a->data_nr; i++) {
		if (a->data[i].percent_sum == b->data[i].percent_sum)
			continue;
		return a->data[i].percent_sum > b->data[i].percent_sum;
	}

	return 0;
}

static void __resort_source_line(struct rb_root *root, struct annotation_line *al)
{
	struct annotation_line *iter;
	struct rb_node **p = &root->rb_node;
	struct rb_node *parent = NULL;

	while (*p != NULL) {
		parent = *p;
		iter = rb_entry(parent, struct annotation_line, rb_node);

		if (cmp_source_line(al, iter))
			p = &(*p)->rb_left;
		else
			p = &(*p)->rb_right;
	}

	rb_link_node(&al->rb_node, parent, p);
	rb_insert_color(&al->rb_node, root);
}

static void resort_source_line(struct rb_root *dest_root, struct rb_root *src_root)
{
	struct annotation_line *al;
	struct rb_node *node;

	node = rb_first(src_root);
	while (node) {
		struct rb_node *next;

		al = rb_entry(node, struct annotation_line, rb_node);
		next = rb_next(node);
		rb_erase(node, src_root);

		__resort_source_line(dest_root, al);
		node = next;
	}
}

static void print_summary(struct rb_root *root, const char *filename)
{
	struct annotation_line *al;
	struct rb_node *node;

	printf("\nSorted summary for file %s\n", filename);
	printf("----------------------------------------------\n\n");

	if (RB_EMPTY_ROOT(root)) {
		printf(" Nothing higher than %1.1f%%\n", MIN_GREEN);
		return;
	}

	node = rb_first(root);
	while (node) {
		double percent, percent_max = 0.0;
		const char *color;
		char *path;
		int i;

		al = rb_entry(node, struct annotation_line, rb_node);
		for (i = 0; i < al->data_nr; i++) {
			percent = al->data[i].percent_sum;
			color = get_percent_color(percent);
			color_fprintf(stdout, color, " %7.2f", percent);

			if (percent > percent_max)
				percent_max = percent;
		}

		path = al->path;
		color = get_percent_color(percent_max);
		color_fprintf(stdout, color, " %s\n", path);

		node = rb_next(node);
	}
}

static void symbol__annotate_hits(struct symbol *sym, struct perf_evsel *evsel)
{
	struct annotation *notes = symbol__annotation(sym);
	struct sym_hist *h = annotation__histogram(notes, evsel->idx);
	u64 len = symbol__size(sym), offset;

	for (offset = 0; offset < len; ++offset)
		if (h->addr[offset].nr_samples != 0)
			printf("%*" PRIx64 ": %" PRIu64 "\n", BITS_PER_LONG / 2,
			       sym->start + offset, h->addr[offset].nr_samples);
	printf("%*s: %" PRIu64 "\n", BITS_PER_LONG / 2, "h->nr_samples", h->nr_samples);
}

static int annotated_source__addr_fmt_width(struct list_head *lines, u64 start)
{
	char bf[32];
	struct annotation_line *line;

	list_for_each_entry_reverse(line, lines, node) {
		if (line->offset != -1)
			return scnprintf(bf, sizeof(bf), "%" PRIx64, start + line->offset);
	}

	return 0;
}

int symbol__annotate_printf(struct symbol *sym, struct map *map,
			    struct perf_evsel *evsel,
			    struct annotation_options *opts)
{
	struct dso *dso = map->dso;
	char *filename;
	const char *d_filename;
	const char *evsel_name = perf_evsel__name(evsel);
	struct annotation *notes = symbol__annotation(sym);
	struct sym_hist *h = annotation__histogram(notes, evsel->idx);
	struct annotation_line *pos, *queue = NULL;
	u64 start = map__rip_2objdump(map, sym->start);
	int printed = 2, queue_len = 0, addr_fmt_width;
	int more = 0;
	bool context = opts->context;
	u64 len;
	int width = symbol_conf.show_total_period ? 12 : 8;
	int graph_dotted_len;
	char buf[512];

	filename = strdup(dso->long_name);
	if (!filename)
		return -ENOMEM;

	if (opts->full_path)
		d_filename = filename;
	else
		d_filename = basename(filename);

	len = symbol__size(sym);

	if (perf_evsel__is_group_event(evsel)) {
		width *= evsel->nr_members;
		perf_evsel__group_desc(evsel, buf, sizeof(buf));
		evsel_name = buf;
	}

	graph_dotted_len = printf(" %-*.*s|	Source code & Disassembly of %s for %s (%" PRIu64 " samples, "
				  "percent: %s)\n",
				  width, width, symbol_conf.show_total_period ? "Period" :
				  symbol_conf.show_nr_samples ? "Samples" : "Percent",
				  d_filename, evsel_name, h->nr_samples,
				  percent_type_str(opts->percent_type));

	printf("%-*.*s----\n",
	       graph_dotted_len, graph_dotted_len, graph_dotted_line);

	if (verbose > 0)
		symbol__annotate_hits(sym, evsel);

	addr_fmt_width = annotated_source__addr_fmt_width(&notes->src->source, start);

	list_for_each_entry(pos, &notes->src->source, node) {
		int err;

		if (context && queue == NULL) {
			queue = pos;
			queue_len = 0;
		}

		err = annotation_line__print(pos, sym, start, evsel, len,
					     opts->min_pcnt, printed, opts->max_lines,
					     queue, addr_fmt_width, opts->percent_type);

		switch (err) {
		case 0:
			++printed;
			if (context) {
				printed += queue_len;
				queue = NULL;
				queue_len = 0;
			}
			break;
		case 1:
			/* filtered by max_lines */
			++more;
			break;
		case -1:
		default:
			/*
			 * Filtered by min_pcnt or non IP lines when
			 * context != 0
			 */
			if (!context)
				break;
			if (queue_len == context)
				queue = list_entry(queue->node.next, typeof(*queue), node);
			else
				++queue_len;
			break;
		}
	}

	free(filename);

	return more;
}

static void FILE__set_percent_color(void *fp __maybe_unused,
				    double percent __maybe_unused,
				    bool current __maybe_unused)
{
}

static int FILE__set_jumps_percent_color(void *fp __maybe_unused,
					 int nr __maybe_unused, bool current __maybe_unused)
{
	return 0;
}

static int FILE__set_color(void *fp __maybe_unused, int color __maybe_unused)
{
	return 0;
}

static void FILE__printf(void *fp, const char *fmt, ...)
{
	va_list args;

	va_start(args, fmt);
	vfprintf(fp, fmt, args);
	va_end(args);
}

static void FILE__write_graph(void *fp, int graph)
{
	const char *s;
	switch (graph) {

	case DARROW_CHAR: s = "↓"; break;
	case UARROW_CHAR: s = "↑"; break;
	case LARROW_CHAR: s = "←"; break;
	case RARROW_CHAR: s = "→"; break;
	default:		s = "?"; break;
	}

	fputs(s, fp);
}

static int symbol__annotate_fprintf2(struct symbol *sym, FILE *fp,
				     struct annotation_options *opts)
{
	struct annotation *notes = symbol__annotation(sym);
	struct annotation_write_ops wops = {
		.first_line		 = true,
		.obj			 = fp,
		.set_color		 = FILE__set_color,
		.set_percent_color	 = FILE__set_percent_color,
		.set_jumps_percent_color = FILE__set_jumps_percent_color,
		.printf			 = FILE__printf,
		.write_graph		 = FILE__write_graph,
	};
	struct annotation_line *al;

	list_for_each_entry(al, &notes->src->source, node) {
		if (annotation_line__filter(al, notes))
			continue;
		annotation_line__write(al, notes, &wops, opts);
		fputc('\n', fp);
		wops.first_line = false;
	}

	return 0;
}

int map_symbol__annotation_dump(struct map_symbol *ms, struct perf_evsel *evsel,
				struct annotation_options *opts)
{
	const char *ev_name = perf_evsel__name(evsel);
	char buf[1024];
	char *filename;
	int err = -1;
	FILE *fp;

	if (asprintf(&filename, "%s.annotation", ms->sym->name) < 0)
		return -1;

	fp = fopen(filename, "w");
	if (fp == NULL)
		goto out_free_filename;

	if (perf_evsel__is_group_event(evsel)) {
		perf_evsel__group_desc(evsel, buf, sizeof(buf));
		ev_name = buf;
	}

	fprintf(fp, "%s() %s\nEvent: %s\n\n",
		ms->sym->name, ms->map->dso->long_name, ev_name);
	symbol__annotate_fprintf2(ms->sym, fp, opts);

	fclose(fp);
	err = 0;
out_free_filename:
	free(filename);
	return err;
}

void symbol__annotate_zero_histogram(struct symbol *sym, int evidx)
{
	struct annotation *notes = symbol__annotation(sym);
	struct sym_hist *h = annotation__histogram(notes, evidx);

	memset(h, 0, notes->src->sizeof_sym_hist);
}

void symbol__annotate_decay_histogram(struct symbol *sym, int evidx)
{
	struct annotation *notes = symbol__annotation(sym);
	struct sym_hist *h = annotation__histogram(notes, evidx);
	int len = symbol__size(sym), offset;

	h->nr_samples = 0;
	for (offset = 0; offset < len; ++offset) {
		h->addr[offset].nr_samples = h->addr[offset].nr_samples * 7 / 8;
		h->nr_samples += h->addr[offset].nr_samples;
	}
}

void annotated_source__purge(struct annotated_source *as)
{
	struct annotation_line *al, *n;

	list_for_each_entry_safe(al, n, &as->source, node) {
		list_del(&al->node);
		disasm_line__free(disasm_line(al));
	}
}

static size_t disasm_line__fprintf(struct disasm_line *dl, FILE *fp)
{
	size_t printed;

	if (dl->al.offset == -1)
		return fprintf(fp, "%s\n", dl->al.line);

	printed = fprintf(fp, "%#" PRIx64 " %s", dl->al.offset, dl->ins.name);

	if (dl->ops.raw[0] != '\0') {
		printed += fprintf(fp, "%.*s %s\n", 6 - (int)printed, " ",
				   dl->ops.raw);
	}

	return printed + fprintf(fp, "\n");
}

size_t disasm__fprintf(struct list_head *head, FILE *fp)
{
	struct disasm_line *pos;
	size_t printed = 0;

	list_for_each_entry(pos, head, al.node)
		printed += disasm_line__fprintf(pos, fp);

	return printed;
}

bool disasm_line__is_valid_local_jump(struct disasm_line *dl, struct symbol *sym)
{
	if (!dl || !dl->ins.ops || !ins__is_jump(&dl->ins) ||
	    !disasm_line__has_local_offset(dl) || dl->ops.target.offset < 0 ||
	    dl->ops.target.offset >= (s64)symbol__size(sym))
		return false;

	return true;
}

void annotation__mark_jump_targets(struct annotation *notes, struct symbol *sym)
{
	u64 offset, size = symbol__size(sym);

	/* PLT symbols contain external offsets */
	if (strstr(sym->name, "@plt"))
		return;

	for (offset = 0; offset < size; ++offset) {
		struct annotation_line *al = notes->offsets[offset];
		struct disasm_line *dl;

		dl = disasm_line(al);

		if (!disasm_line__is_valid_local_jump(dl, sym))
			continue;

		al = notes->offsets[dl->ops.target.offset];

		/*
		 * FIXME: Oops, no jump target? Buggy disassembler? Or do we
		 * have to adjust to the previous offset?
		 */
		if (al == NULL)
			continue;

		if (++al->jump_sources > notes->max_jump_sources)
			notes->max_jump_sources = al->jump_sources;

		++notes->nr_jumps;
	}
}

void annotation__set_offsets(struct annotation *notes, s64 size)
{
	struct annotation_line *al;

	notes->max_line_len = 0;

	list_for_each_entry(al, &notes->src->source, node) {
		size_t line_len = strlen(al->line);

		if (notes->max_line_len < line_len)
			notes->max_line_len = line_len;
		al->idx = notes->nr_entries++;
		if (al->offset != -1) {
			al->idx_asm = notes->nr_asm_entries++;
			/*
			 * FIXME: short term bandaid to cope with assembly
			 * routines that comes with labels in the same column
			 * as the address in objdump, sigh.
			 *
			 * E.g. copy_user_generic_unrolled
 			 */
			if (al->offset < size)
				notes->offsets[al->offset] = al;
		} else
			al->idx_asm = -1;
	}
}

static inline int width_jumps(int n)
{
	if (n >= 100)
		return 5;
	if (n / 10)
		return 2;
	return 1;
}

static int annotation__max_ins_name(struct annotation *notes)
{
	int max_name = 0, len;
	struct annotation_line *al;

        list_for_each_entry(al, &notes->src->source, node) {
		if (al->offset == -1)
			continue;

		len = strlen(disasm_line(al)->ins.name);
		if (max_name < len)
			max_name = len;
	}

	return max_name;
}

void annotation__init_column_widths(struct annotation *notes, struct symbol *sym)
{
	notes->widths.addr = notes->widths.target =
		notes->widths.min_addr = hex_width(symbol__size(sym));
	notes->widths.max_addr = hex_width(sym->end);
	notes->widths.jumps = width_jumps(notes->max_jump_sources);
	notes->widths.max_ins_name = annotation__max_ins_name(notes);
}

void annotation__update_column_widths(struct annotation *notes)
{
	if (notes->options->use_offset)
		notes->widths.target = notes->widths.min_addr;
	else
		notes->widths.target = notes->widths.max_addr;

	notes->widths.addr = notes->widths.target;

	if (notes->options->show_nr_jumps)
		notes->widths.addr += notes->widths.jumps + 1;
}

static void annotation__calc_lines(struct annotation *notes, struct map *map,
				   struct rb_root *root,
				   struct annotation_options *opts)
{
	struct annotation_line *al;
	struct rb_root tmp_root = RB_ROOT;

	list_for_each_entry(al, &notes->src->source, node) {
		double percent_max = 0.0;
		int i;

		for (i = 0; i < al->data_nr; i++) {
			double percent;

			percent = annotation_data__percent(&al->data[i],
							   opts->percent_type);

			if (percent > percent_max)
				percent_max = percent;
		}

		if (percent_max <= 0.5)
			continue;

		al->path = get_srcline(map->dso, notes->start + al->offset, NULL,
				       false, true, notes->start + al->offset);
		insert_source_line(&tmp_root, al, opts);
	}

	resort_source_line(root, &tmp_root);
}

static void symbol__calc_lines(struct symbol *sym, struct map *map,
			       struct rb_root *root,
			       struct annotation_options *opts)
{
	struct annotation *notes = symbol__annotation(sym);

	annotation__calc_lines(notes, map, root, opts);
}

int symbol__tty_annotate2(struct symbol *sym, struct map *map,
			  struct perf_evsel *evsel,
			  struct annotation_options *opts)
{
	struct dso *dso = map->dso;
	struct rb_root source_line = RB_ROOT;
	struct hists *hists = evsel__hists(evsel);
	char buf[1024];

	if (symbol__annotate2(sym, map, evsel, opts, NULL) < 0)
		return -1;

	if (opts->print_lines) {
		srcline_full_filename = opts->full_path;
		symbol__calc_lines(sym, map, &source_line, opts);
		print_summary(&source_line, dso->long_name);
	}

	hists__scnprintf_title(hists, buf, sizeof(buf));
	fprintf(stdout, "%s, [percent: %s]\n%s() %s\n",
		buf, percent_type_str(opts->percent_type), sym->name, dso->long_name);
	symbol__annotate_fprintf2(sym, stdout, opts);

	annotated_source__purge(symbol__annotation(sym)->src);

	return 0;
}

int symbol__tty_annotate(struct symbol *sym, struct map *map,
			 struct perf_evsel *evsel,
			 struct annotation_options *opts)
{
	struct dso *dso = map->dso;
	struct rb_root source_line = RB_ROOT;

	if (symbol__annotate(sym, map, evsel, 0, opts, NULL) < 0)
		return -1;

	symbol__calc_percent(sym, evsel);

	if (opts->print_lines) {
		srcline_full_filename = opts->full_path;
		symbol__calc_lines(sym, map, &source_line, opts);
		print_summary(&source_line, dso->long_name);
	}

	symbol__annotate_printf(sym, map, evsel, opts);

	annotated_source__purge(symbol__annotation(sym)->src);

	return 0;
}

bool ui__has_annotation(void)
{
	return use_browser == 1 && perf_hpp_list.sym;
}


static double annotation_line__max_percent(struct annotation_line *al,
					   struct annotation *notes,
					   unsigned int percent_type)
{
	double percent_max = 0.0;
	int i;

	for (i = 0; i < notes->nr_events; i++) {
		double percent;

		percent = annotation_data__percent(&al->data[i],
						   percent_type);

		if (percent > percent_max)
			percent_max = percent;
	}

	return percent_max;
}

static void disasm_line__write(struct disasm_line *dl, struct annotation *notes,
			       void *obj, char *bf, size_t size,
			       void (*obj__printf)(void *obj, const char *fmt, ...),
			       void (*obj__write_graph)(void *obj, int graph))
{
	if (dl->ins.ops && dl->ins.ops->scnprintf) {
		if (ins__is_jump(&dl->ins)) {
			bool fwd;

			if (dl->ops.target.outside)
				goto call_like;
			fwd = dl->ops.target.offset > dl->al.offset;
			obj__write_graph(obj, fwd ? DARROW_CHAR : UARROW_CHAR);
			obj__printf(obj, " ");
		} else if (ins__is_call(&dl->ins)) {
call_like:
			obj__write_graph(obj, RARROW_CHAR);
			obj__printf(obj, " ");
		} else if (ins__is_ret(&dl->ins)) {
			obj__write_graph(obj, LARROW_CHAR);
			obj__printf(obj, " ");
		} else {
			obj__printf(obj, "  ");
		}
	} else {
		obj__printf(obj, "  ");
	}

	disasm_line__scnprintf(dl, bf, size, !notes->options->use_offset, notes->widths.max_ins_name);
}

static void ipc_coverage_string(char *bf, int size, struct annotation *notes)
{
	double ipc = 0.0, coverage = 0.0;

	if (notes->hit_cycles)
		ipc = notes->hit_insn / ((double)notes->hit_cycles);

	if (notes->total_insn) {
		coverage = notes->cover_insn * 100.0 /
			((double)notes->total_insn);
	}

	scnprintf(bf, size, "(Average IPC: %.2f, IPC Coverage: %.1f%%)",
		  ipc, coverage);
}

static void __annotation_line__write(struct annotation_line *al, struct annotation *notes,
				     bool first_line, bool current_entry, bool change_color, int width,
				     void *obj, unsigned int percent_type,
				     int  (*obj__set_color)(void *obj, int color),
				     void (*obj__set_percent_color)(void *obj, double percent, bool current),
				     int  (*obj__set_jumps_percent_color)(void *obj, int nr, bool current),
				     void (*obj__printf)(void *obj, const char *fmt, ...),
				     void (*obj__write_graph)(void *obj, int graph))

{
	double percent_max = annotation_line__max_percent(al, notes, percent_type);
	int pcnt_width = annotation__pcnt_width(notes),
	    cycles_width = annotation__cycles_width(notes);
	bool show_title = false;
	char bf[256];
	int printed;

	if (first_line && (al->offset == -1 || percent_max == 0.0)) {
		if (notes->have_cycles) {
			if (al->ipc == 0.0 && al->cycles == 0)
				show_title = true;
		} else
			show_title = true;
	}

	if (al->offset != -1 && percent_max != 0.0) {
		int i;

		for (i = 0; i < notes->nr_events; i++) {
			double percent;

			percent = annotation_data__percent(&al->data[i], percent_type);

			obj__set_percent_color(obj, percent, current_entry);
			if (notes->options->show_total_period) {
				obj__printf(obj, "%11" PRIu64 " ", al->data[i].he.period);
			} else if (notes->options->show_nr_samples) {
				obj__printf(obj, "%6" PRIu64 " ",
						   al->data[i].he.nr_samples);
			} else {
				obj__printf(obj, "%6.2f ", percent);
			}
		}
	} else {
		obj__set_percent_color(obj, 0, current_entry);

		if (!show_title)
			obj__printf(obj, "%-*s", pcnt_width, " ");
		else {
			obj__printf(obj, "%-*s", pcnt_width,
					   notes->options->show_total_period ? "Period" :
					   notes->options->show_nr_samples ? "Samples" : "Percent");
		}
	}

	if (notes->have_cycles) {
		if (al->ipc)
			obj__printf(obj, "%*.2f ", ANNOTATION__IPC_WIDTH - 1, al->ipc);
		else if (!show_title)
			obj__printf(obj, "%*s", ANNOTATION__IPC_WIDTH, " ");
		else
			obj__printf(obj, "%*s ", ANNOTATION__IPC_WIDTH - 1, "IPC");

		if (!notes->options->show_minmax_cycle) {
			if (al->cycles)
				obj__printf(obj, "%*" PRIu64 " ",
					   ANNOTATION__CYCLES_WIDTH - 1, al->cycles);
			else if (!show_title)
				obj__printf(obj, "%*s",
					    ANNOTATION__CYCLES_WIDTH, " ");
			else
				obj__printf(obj, "%*s ",
					    ANNOTATION__CYCLES_WIDTH - 1,
					    "Cycle");
		} else {
			if (al->cycles) {
				char str[32];

				scnprintf(str, sizeof(str),
					"%" PRIu64 "(%" PRIu64 "/%" PRIu64 ")",
					al->cycles, al->cycles_min,
					al->cycles_max);

				obj__printf(obj, "%*s ",
					    ANNOTATION__MINMAX_CYCLES_WIDTH - 1,
					    str);
			} else if (!show_title)
				obj__printf(obj, "%*s",
					    ANNOTATION__MINMAX_CYCLES_WIDTH,
					    " ");
			else
				obj__printf(obj, "%*s ",
					    ANNOTATION__MINMAX_CYCLES_WIDTH - 1,
					    "Cycle(min/max)");
		}

		if (show_title && !*al->line) {
			ipc_coverage_string(bf, sizeof(bf), notes);
			obj__printf(obj, "%*s", ANNOTATION__AVG_IPC_WIDTH, bf);
		}
	}

	obj__printf(obj, " ");

	if (!*al->line)
		obj__printf(obj, "%-*s", width - pcnt_width - cycles_width, " ");
	else if (al->offset == -1) {
		if (al->line_nr && notes->options->show_linenr)
			printed = scnprintf(bf, sizeof(bf), "%-*d ", notes->widths.addr + 1, al->line_nr);
		else
			printed = scnprintf(bf, sizeof(bf), "%-*s  ", notes->widths.addr, " ");
		obj__printf(obj, bf);
		obj__printf(obj, "%-*s", width - printed - pcnt_width - cycles_width + 1, al->line);
	} else {
		u64 addr = al->offset;
		int color = -1;

		if (!notes->options->use_offset)
			addr += notes->start;

		if (!notes->options->use_offset) {
			printed = scnprintf(bf, sizeof(bf), "%" PRIx64 ": ", addr);
		} else {
			if (al->jump_sources &&
			    notes->options->offset_level >= ANNOTATION__OFFSET_JUMP_TARGETS) {
				if (notes->options->show_nr_jumps) {
					int prev;
					printed = scnprintf(bf, sizeof(bf), "%*d ",
							    notes->widths.jumps,
							    al->jump_sources);
					prev = obj__set_jumps_percent_color(obj, al->jump_sources,
									    current_entry);
					obj__printf(obj, bf);
					obj__set_color(obj, prev);
				}
print_addr:
				printed = scnprintf(bf, sizeof(bf), "%*" PRIx64 ": ",
						    notes->widths.target, addr);
			} else if (ins__is_call(&disasm_line(al)->ins) &&
				   notes->options->offset_level >= ANNOTATION__OFFSET_CALL) {
				goto print_addr;
			} else if (notes->options->offset_level == ANNOTATION__MAX_OFFSET_LEVEL) {
				goto print_addr;
			} else {
				printed = scnprintf(bf, sizeof(bf), "%-*s  ",
						    notes->widths.addr, " ");
			}
		}

		if (change_color)
			color = obj__set_color(obj, HE_COLORSET_ADDR);
		obj__printf(obj, bf);
		if (change_color)
			obj__set_color(obj, color);

		disasm_line__write(disasm_line(al), notes, obj, bf, sizeof(bf), obj__printf, obj__write_graph);

		obj__printf(obj, "%-*s", width - pcnt_width - cycles_width - 3 - printed, bf);
	}

}

void annotation_line__write(struct annotation_line *al, struct annotation *notes,
			    struct annotation_write_ops *wops,
			    struct annotation_options *opts)
{
	__annotation_line__write(al, notes, wops->first_line, wops->current_entry,
				 wops->change_color, wops->width, wops->obj,
				 opts->percent_type,
				 wops->set_color, wops->set_percent_color,
				 wops->set_jumps_percent_color, wops->printf,
				 wops->write_graph);
}

int symbol__annotate2(struct symbol *sym, struct map *map, struct perf_evsel *evsel,
		      struct annotation_options *options, struct arch **parch)
{
	struct annotation *notes = symbol__annotation(sym);
	size_t size = symbol__size(sym);
	int nr_pcnt = 1, err;

	notes->offsets = zalloc(size * sizeof(struct annotation_line *));
	if (notes->offsets == NULL)
		return -1;

	if (perf_evsel__is_group_event(evsel))
		nr_pcnt = evsel->nr_members;

	err = symbol__annotate(sym, map, evsel, 0, options, parch);
	if (err)
		goto out_free_offsets;

	notes->options = options;

	symbol__calc_percent(sym, evsel);

	annotation__set_offsets(notes, size);
	annotation__mark_jump_targets(notes, sym);
	annotation__compute_ipc(notes, size);
	annotation__init_column_widths(notes, sym);
	notes->nr_events = nr_pcnt;

	annotation__update_column_widths(notes);
	sym->annotate2 = true;

	return 0;

out_free_offsets:
	zfree(&notes->offsets);
	return -1;
}

#define ANNOTATION__CFG(n) \
	{ .name = #n, .value = &annotation__default_options.n, }

/*
 * Keep the entries sorted, they are bsearch'ed
 */
static struct annotation_config {
	const char *name;
	void *value;
} annotation__configs[] = {
	ANNOTATION__CFG(hide_src_code),
	ANNOTATION__CFG(jump_arrows),
	ANNOTATION__CFG(offset_level),
	ANNOTATION__CFG(show_linenr),
	ANNOTATION__CFG(show_nr_jumps),
	ANNOTATION__CFG(show_nr_samples),
	ANNOTATION__CFG(show_total_period),
	ANNOTATION__CFG(use_offset),
};

#undef ANNOTATION__CFG

static int annotation_config__cmp(const void *name, const void *cfgp)
{
	const struct annotation_config *cfg = cfgp;

	return strcmp(name, cfg->name);
}

static int annotation__config(const char *var, const char *value,
			    void *data __maybe_unused)
{
	struct annotation_config *cfg;
	const char *name;

	if (!strstarts(var, "annotate."))
		return 0;

	name = var + 9;
	cfg = bsearch(name, annotation__configs, ARRAY_SIZE(annotation__configs),
		      sizeof(struct annotation_config), annotation_config__cmp);

	if (cfg == NULL)
		pr_debug("%s variable unknown, ignoring...", var);
	else if (strcmp(var, "annotate.offset_level") == 0) {
		perf_config_int(cfg->value, name, value);

		if (*(int *)cfg->value > ANNOTATION__MAX_OFFSET_LEVEL)
			*(int *)cfg->value = ANNOTATION__MAX_OFFSET_LEVEL;
		else if (*(int *)cfg->value < ANNOTATION__MIN_OFFSET_LEVEL)
			*(int *)cfg->value = ANNOTATION__MIN_OFFSET_LEVEL;
	} else {
		*(bool *)cfg->value = perf_config_bool(name, value);
	}
	return 0;
}

void annotation_config__init(void)
{
	perf_config(annotation__config, NULL);

	annotation__default_options.show_total_period = symbol_conf.show_total_period;
	annotation__default_options.show_nr_samples   = symbol_conf.show_nr_samples;
}

static unsigned int parse_percent_type(char *str1, char *str2)
{
	unsigned int type = (unsigned int) -1;

	if (!strcmp("period", str1)) {
		if (!strcmp("local", str2))
			type = PERCENT_PERIOD_LOCAL;
		else if (!strcmp("global", str2))
			type = PERCENT_PERIOD_GLOBAL;
	}

	if (!strcmp("hits", str1)) {
		if (!strcmp("local", str2))
			type = PERCENT_HITS_LOCAL;
		else if (!strcmp("global", str2))
			type = PERCENT_HITS_GLOBAL;
	}

	return type;
}

int annotate_parse_percent_type(const struct option *opt, const char *_str,
				int unset __maybe_unused)
{
	struct annotation_options *opts = opt->value;
	unsigned int type;
	char *str1, *str2;
	int err = -1;

	str1 = strdup(_str);
	if (!str1)
		return -ENOMEM;

	str2 = strchr(str1, '-');
	if (!str2)
		goto out;

	*str2++ = 0;

	type = parse_percent_type(str1, str2);
	if (type == (unsigned int) -1)
		type = parse_percent_type(str2, str1);
	if (type != (unsigned int) -1) {
		opts->percent_type = type;
		err = 0;
	}

out:
	free(str1);
	return err;
}<|MERGE_RESOLUTION|>--- conflicted
+++ resolved
@@ -1714,13 +1714,8 @@
 	if (dso->binary_type != DSO_BINARY_TYPE__BPF_PROG_INFO)
 		return -1;
 
-<<<<<<< HEAD
-	pr_debug("%s: handling sym %s addr %lx len %lx\n", __func__,
-		 sym->name, sym->start, sym->end - sym->start);
-=======
 	pr_debug("%s: handling sym %s addr %" PRIx64 " len %" PRIx64 "\n", __func__,
 		  sym->name, sym->start, sym->end - sym->start);
->>>>>>> 69dbdfff
 
 	memset(tpath, 0, sizeof(tpath));
 	perf_exe(tpath, sizeof(tpath));
@@ -1745,11 +1740,7 @@
 	info_linear = info_node->info_linear;
 	sub_id = dso->bpf_prog.sub_id;
 
-<<<<<<< HEAD
-	info.buffer = (void *)(info_linear->info.jited_prog_insns);
-=======
 	info.buffer = (void *)(uintptr_t)(info_linear->info.jited_prog_insns);
->>>>>>> 69dbdfff
 	info.buffer_length = info_linear->info.jited_prog_len;
 
 	if (info_linear->info.nr_line_info)
@@ -1785,11 +1776,7 @@
 		const char *srcline;
 		u64 addr;
 
-<<<<<<< HEAD
-		addr = pc + ((u64 *)(info_linear->info.jited_ksyms))[sub_id];
-=======
 		addr = pc + ((u64 *)(uintptr_t)(info_linear->info.jited_ksyms))[sub_id];
->>>>>>> 69dbdfff
 		count = disassemble(pc, &info);
 
 		if (prog_linfo)

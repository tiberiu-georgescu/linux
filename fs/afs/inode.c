--- conflicted
+++ resolved
@@ -283,11 +283,7 @@
 		if (scb->status.abort_code == VNOVNODE) {
 			set_bit(AFS_VNODE_DELETED, &vnode->flags);
 			clear_nlink(&vnode->vfs_inode);
-<<<<<<< HEAD
-			__afs_break_callback(vnode);
-=======
 			__afs_break_callback(vnode, afs_cb_break_for_deleted);
->>>>>>> 6fb08f1a
 		}
 	} else {
 		if (scb->have_status)
@@ -598,14 +594,9 @@
 	struct afs_cb_interest *cbi;
 	struct afs_server *server;
 	struct afs_volume *volume = vnode->volume;
-<<<<<<< HEAD
-	time64_t now = ktime_get_real_seconds();
-	bool valid, need_clear = false;
-=======
 	enum afs_cb_break_reason need_clear = afs_cb_break_no_break;
 	time64_t now = ktime_get_real_seconds();
 	bool valid;
->>>>>>> 6fb08f1a
 	unsigned int cb_break, cb_s_break, cb_v_break;
 	int seq = 0;
 
@@ -623,15 +614,6 @@
 			    vnode->cb_v_break != cb_v_break) {
 				vnode->cb_s_break = cb_s_break;
 				vnode->cb_v_break = cb_v_break;
-<<<<<<< HEAD
-				need_clear = true;
-				valid = false;
-			} else if (test_bit(AFS_VNODE_ZAP_DATA, &vnode->flags)) {
-				need_clear = true;
-				valid = false;
-			} else if (vnode->cb_expires_at - 10 <= now) {
-				need_clear = true;
-=======
 				need_clear = afs_cb_break_for_vsbreak;
 				valid = false;
 			} else if (test_bit(AFS_VNODE_ZAP_DATA, &vnode->flags)) {
@@ -639,7 +621,6 @@
 				valid = false;
 			} else if (vnode->cb_expires_at - 10 <= now) {
 				need_clear = afs_cb_break_for_lapsed;
->>>>>>> 6fb08f1a
 				valid = false;
 			} else {
 				valid = true;
@@ -655,19 +636,12 @@
 
 	done_seqretry(&vnode->cb_lock, seq);
 
-<<<<<<< HEAD
-	if (need_clear) {
-		write_seqlock(&vnode->cb_lock);
-		if (cb_break == vnode->cb_break)
-			__afs_break_callback(vnode);
-=======
 	if (need_clear != afs_cb_break_no_break) {
 		write_seqlock(&vnode->cb_lock);
 		if (cb_break == vnode->cb_break)
 			__afs_break_callback(vnode, need_clear);
 		else
 			trace_afs_cb_miss(&vnode->fid, need_clear);
->>>>>>> 6fb08f1a
 		write_sequnlock(&vnode->cb_lock);
 		valid = false;
 	}
